{
  "name": "desktop",
<<<<<<< HEAD
  "version": "0.8.1-beta0",
=======
  "version": "0.8.1-beta1",
>>>>>>> 42b9453e
  "dependencies": {
    "7zip": {
      "version": "0.0.6",
      "from": "7zip@0.0.6",
      "resolved": "https://registry.npmjs.org/7zip/-/7zip-0.0.6.tgz",
      "dev": true
    },
    "accessibility-developer-tools": {
      "version": "2.12.0",
      "from": "accessibility-developer-tools@^2.11.0",
      "resolved": "https://registry.npmjs.org/accessibility-developer-tools/-/accessibility-developer-tools-2.12.0.tgz",
      "dev": true
    },
    "ajv": {
      "version": "4.11.8",
      "from": "ajv@>=4.9.1 <5.0.0",
      "resolved": "https://registry.npmjs.org/ajv/-/ajv-4.11.8.tgz"
    },
    "ansi-html": {
      "version": "0.0.7",
      "from": "ansi-html@0.0.7",
      "resolved": "https://registry.npmjs.org/ansi-html/-/ansi-html-0.0.7.tgz",
      "dev": true
    },
    "app-path": {
      "version": "2.2.0",
      "from": "app-path@>=2.2.0 <3.0.0",
      "resolved": "https://registry.npmjs.org/app-path/-/app-path-2.2.0.tgz"
    },
    "argparse": {
      "version": "1.0.9",
      "from": "argparse@>=1.0.7 <2.0.0",
      "resolved": "https://registry.npmjs.org/argparse/-/argparse-1.0.9.tgz"
    },
    "asap": {
      "version": "2.0.6",
      "from": "asap@>=2.0.3 <2.1.0",
      "resolved": "https://registry.npmjs.org/asap/-/asap-2.0.6.tgz"
    },
    "asn1": {
      "version": "0.2.3",
      "from": "asn1@>=0.2.3 <0.3.0",
      "resolved": "https://registry.npmjs.org/asn1/-/asn1-0.2.3.tgz"
    },
    "assert-plus": {
      "version": "0.2.0",
      "from": "assert-plus@>=0.2.0 <0.3.0",
      "resolved": "https://registry.npmjs.org/assert-plus/-/assert-plus-0.2.0.tgz"
    },
    "async": {
      "version": "1.0.0",
      "from": "async@>=1.0.0 <1.1.0",
      "resolved": "https://registry.npmjs.org/async/-/async-1.0.0.tgz"
    },
    "asynckit": {
      "version": "0.4.0",
      "from": "asynckit@>=0.4.0 <0.5.0",
      "resolved": "https://registry.npmjs.org/asynckit/-/asynckit-0.4.0.tgz"
    },
    "aws-sign2": {
      "version": "0.6.0",
      "from": "aws-sign2@>=0.6.0 <0.7.0",
      "resolved": "https://registry.npmjs.org/aws-sign2/-/aws-sign2-0.6.0.tgz"
    },
    "aws4": {
      "version": "1.6.0",
      "from": "aws4@>=1.2.1 <2.0.0",
      "resolved": "https://registry.npmjs.org/aws4/-/aws4-1.6.0.tgz"
    },
    "babel-runtime": {
      "version": "6.25.0",
      "from": "babel-runtime@>=6.11.6 <7.0.0",
      "resolved": "https://registry.npmjs.org/babel-runtime/-/babel-runtime-6.25.0.tgz",
      "dependencies": {
        "core-js": {
          "version": "2.5.0",
          "from": "core-js@>=2.4.0 <3.0.0",
          "resolved": "https://registry.npmjs.org/core-js/-/core-js-2.5.0.tgz"
        }
      }
    },
    "balanced-match": {
      "version": "0.4.2",
      "from": "balanced-match@>=0.4.1 <0.5.0",
      "resolved": "https://registry.npmjs.org/balanced-match/-/balanced-match-0.4.2.tgz"
    },
    "bcrypt-pbkdf": {
      "version": "1.0.1",
      "from": "bcrypt-pbkdf@>=1.0.0 <2.0.0",
      "resolved": "https://registry.npmjs.org/bcrypt-pbkdf/-/bcrypt-pbkdf-1.0.1.tgz",
      "optional": true
    },
    "big.js": {
      "version": "3.1.3",
      "from": "big.js@^3.1.3",
      "resolved": "https://registry.npmjs.org/big.js/-/big.js-3.1.3.tgz",
      "dev": true
    },
    "block-stream": {
      "version": "0.0.9",
      "from": "block-stream@*",
      "resolved": "https://registry.npmjs.org/block-stream/-/block-stream-0.0.9.tgz"
    },
    "boom": {
      "version": "2.10.1",
      "from": "boom@>=2.0.0 <3.0.0",
      "resolved": "https://registry.npmjs.org/boom/-/boom-2.10.1.tgz"
    },
    "brace-expansion": {
      "version": "1.1.7",
      "from": "brace-expansion@>=1.0.0 <2.0.0",
      "resolved": "https://registry.npmjs.org/brace-expansion/-/brace-expansion-1.1.7.tgz"
    },
    "byline": {
      "version": "4.2.2",
      "from": "byline@>=4.2.2 <5.0.0",
      "resolved": "https://registry.npmjs.org/byline/-/byline-4.2.2.tgz"
    },
    "caseless": {
      "version": "0.12.0",
      "from": "caseless@>=0.12.0 <0.13.0",
      "resolved": "https://registry.npmjs.org/caseless/-/caseless-0.12.0.tgz"
    },
    "chain-function": {
      "version": "1.0.0",
      "from": "chain-function@>=1.0.0 <2.0.0",
      "resolved": "https://registry.npmjs.org/chain-function/-/chain-function-1.0.0.tgz"
    },
    "checksum": {
      "version": "0.1.1",
      "from": "checksum@>=0.1.1 <0.2.0",
      "resolved": "https://registry.npmjs.org/checksum/-/checksum-0.1.1.tgz"
    },
    "classnames": {
      "version": "2.2.5",
      "from": "classnames@>=2.2.5 <3.0.0",
      "resolved": "https://registry.npmjs.org/classnames/-/classnames-2.2.5.tgz"
    },
    "co": {
      "version": "4.6.0",
      "from": "co@>=4.6.0 <5.0.0",
      "resolved": "https://registry.npmjs.org/co/-/co-4.6.0.tgz"
    },
    "codemirror": {
      "version": "5.25.2",
      "from": "codemirror@latest",
      "resolved": "https://registry.npmjs.org/codemirror/-/codemirror-5.25.2.tgz"
    },
    "colors": {
      "version": "1.0.3",
      "from": "colors@>=1.0.0 <1.1.0",
      "resolved": "https://registry.npmjs.org/colors/-/colors-1.0.3.tgz"
    },
    "combined-stream": {
      "version": "1.0.5",
      "from": "combined-stream@>=1.0.5 <1.1.0",
      "resolved": "https://registry.npmjs.org/combined-stream/-/combined-stream-1.0.5.tgz"
    },
    "concat-map": {
      "version": "0.0.1",
      "from": "concat-map@0.0.1",
      "resolved": "https://registry.npmjs.org/concat-map/-/concat-map-0.0.1.tgz"
    },
    "core-js": {
      "version": "1.2.7",
      "from": "core-js@>=1.0.0 <2.0.0",
      "resolved": "https://registry.npmjs.org/core-js/-/core-js-1.2.7.tgz"
    },
    "core-util-is": {
      "version": "1.0.2",
      "from": "core-util-is@1.0.2",
      "resolved": "https://registry.npmjs.org/core-util-is/-/core-util-is-1.0.2.tgz"
    },
    "create-react-class": {
      "version": "15.6.0",
      "from": "create-react-class@>=15.6.0 <16.0.0",
      "resolved": "https://registry.npmjs.org/create-react-class/-/create-react-class-15.6.0.tgz"
    },
    "cross-spawn-async": {
      "version": "2.2.5",
      "from": "cross-spawn-async@>=2.1.1 <3.0.0",
      "resolved": "https://registry.npmjs.org/cross-spawn-async/-/cross-spawn-async-2.2.5.tgz"
    },
    "cross-unzip": {
      "version": "0.0.2",
      "from": "cross-unzip@0.0.2",
      "resolved": "https://registry.npmjs.org/cross-unzip/-/cross-unzip-0.0.2.tgz",
      "dev": true
    },
    "cryptiles": {
      "version": "2.0.5",
      "from": "cryptiles@>=2.0.0 <3.0.0",
      "resolved": "https://registry.npmjs.org/cryptiles/-/cryptiles-2.0.5.tgz"
    },
    "cycle": {
      "version": "1.0.3",
      "from": "cycle@>=1.0.0 <1.1.0",
      "resolved": "https://registry.npmjs.org/cycle/-/cycle-1.0.3.tgz"
    },
    "dashdash": {
      "version": "1.14.1",
      "from": "dashdash@>=1.12.0 <2.0.0",
      "resolved": "https://registry.npmjs.org/dashdash/-/dashdash-1.14.1.tgz",
      "dependencies": {
        "assert-plus": {
          "version": "1.0.0",
          "from": "assert-plus@>=1.0.0 <2.0.0",
          "resolved": "https://registry.npmjs.org/assert-plus/-/assert-plus-1.0.0.tgz"
        }
      }
    },
    "debug": {
      "version": "2.6.8",
      "from": "debug@^2.6.8",
      "resolved": "https://registry.npmjs.org/debug/-/debug-2.6.8.tgz",
      "dev": true
    },
    "deep-equal": {
      "version": "1.0.1",
      "from": "deep-equal@>=1.0.1 <2.0.0",
      "resolved": "https://registry.npmjs.org/deep-equal/-/deep-equal-1.0.1.tgz"
    },
    "delayed-stream": {
      "version": "1.0.0",
      "from": "delayed-stream@>=1.0.0 <1.1.0",
      "resolved": "https://registry.npmjs.org/delayed-stream/-/delayed-stream-1.0.0.tgz"
    },
    "devtron": {
      "version": "1.4.0",
      "from": "devtron@^1.4.0",
      "resolved": "https://registry.npmjs.org/devtron/-/devtron-1.4.0.tgz",
      "dev": true
    },
    "dexie": {
      "version": "1.5.1",
      "from": "dexie@>=1.4.1 <2.0.0",
      "resolved": "https://registry.npmjs.org/dexie/-/dexie-1.5.1.tgz"
    },
    "dom-classlist": {
      "version": "1.0.1",
      "from": "dom-classlist@>=1.0.1 <2.0.0",
      "resolved": "https://registry.npmjs.org/dom-classlist/-/dom-classlist-1.0.1.tgz"
    },
    "dom-helpers": {
      "version": "3.2.1",
      "from": "dom-helpers@>=3.2.0 <4.0.0",
      "resolved": "https://registry.npmjs.org/dom-helpers/-/dom-helpers-3.2.1.tgz"
    },
    "dom-matches": {
      "version": "2.0.0",
      "from": "dom-matches@>=2.0.0 <3.0.0",
      "resolved": "https://registry.npmjs.org/dom-matches/-/dom-matches-2.0.0.tgz"
    },
    "dugite": {
<<<<<<< HEAD
      "version": "1.38.0",
      "from": "dugite@>=1.38.0 <2.0.0",
      "resolved": "https://registry.npmjs.org/dugite/-/dugite-1.38.0.tgz",
      "dependencies": {
        "http-signature": {
          "version": "1.1.1",
          "from": "http-signature@https://registry.npmjs.org/http-signature/-/http-signature-1.1.1.tgz",
          "resolved": "https://registry.npmjs.org/http-signature/-/http-signature-1.1.1.tgz"
        },
        "request": {
          "version": "2.81.0",
          "from": "request@https://registry.npmjs.org/request/-/request-2.81.0.tgz",
          "resolved": "https://registry.npmjs.org/request/-/request-2.81.0.tgz"
        }
      }
=======
      "version": "1.39.0",
      "from": "dugite@1.39.0",
      "resolved": "https://registry.npmjs.org/dugite/-/dugite-1.39.0.tgz"
>>>>>>> 42b9453e
    },
    "ecc-jsbn": {
      "version": "0.1.1",
      "from": "ecc-jsbn@>=0.1.1 <0.2.0",
      "resolved": "https://registry.npmjs.org/ecc-jsbn/-/ecc-jsbn-0.1.1.tgz",
      "optional": true
    },
    "electron-debug": {
      "version": "1.3.0",
      "from": "electron-debug@^1.1.0",
      "resolved": "https://registry.npmjs.org/electron-debug/-/electron-debug-1.3.0.tgz",
      "dev": true
    },
    "electron-devtools-installer": {
      "version": "2.2.0",
      "from": "electron-devtools-installer@^2.1.0",
      "resolved": "https://registry.npmjs.org/electron-devtools-installer/-/electron-devtools-installer-2.2.0.tgz",
      "dev": true
    },
    "electron-is-accelerator": {
      "version": "0.1.2",
      "from": "electron-is-accelerator@^0.1.0",
      "resolved": "https://registry.npmjs.org/electron-is-accelerator/-/electron-is-accelerator-0.1.2.tgz",
      "dev": true
    },
    "electron-is-dev": {
      "version": "0.3.0",
      "from": "electron-is-dev@^0.3.0",
      "resolved": "https://registry.npmjs.org/electron-is-dev/-/electron-is-dev-0.3.0.tgz",
      "dev": true
    },
    "electron-localshortcut": {
      "version": "2.0.2",
      "from": "electron-localshortcut@^2.0.0",
      "resolved": "https://registry.npmjs.org/electron-localshortcut/-/electron-localshortcut-2.0.2.tgz",
      "dev": true
    },
    "electron-window-state": {
      "version": "4.1.1",
      "from": "electron-window-state@>=4.0.2 <5.0.0",
      "resolved": "https://registry.npmjs.org/electron-window-state/-/electron-window-state-4.1.1.tgz"
    },
    "emojis-list": {
      "version": "2.1.0",
      "from": "emojis-list@^2.0.0",
      "resolved": "https://registry.npmjs.org/emojis-list/-/emojis-list-2.1.0.tgz",
      "dev": true
    },
    "encoding": {
      "version": "0.1.12",
      "from": "encoding@>=0.1.11 <0.2.0",
      "resolved": "https://registry.npmjs.org/encoding/-/encoding-0.1.12.tgz"
    },
    "esprima": {
      "version": "3.1.3",
      "from": "esprima@>=3.1.1 <4.0.0",
      "resolved": "https://registry.npmjs.org/esprima/-/esprima-3.1.3.tgz"
    },
    "event-kit": {
      "version": "2.3.0",
      "from": "event-kit@>=2.0.0 <3.0.0",
      "resolved": "https://registry.npmjs.org/event-kit/-/event-kit-2.3.0.tgz"
    },
    "execa": {
      "version": "0.4.0",
      "from": "execa@>=0.4.0 <0.5.0",
      "resolved": "https://registry.npmjs.org/execa/-/execa-0.4.0.tgz"
    },
    "extend": {
      "version": "3.0.1",
      "from": "extend@>=3.0.0 <3.1.0",
      "resolved": "https://registry.npmjs.org/extend/-/extend-3.0.1.tgz"
    },
    "extsprintf": {
      "version": "1.3.0",
      "from": "extsprintf@1.3.0",
      "resolved": "https://registry.npmjs.org/extsprintf/-/extsprintf-1.3.0.tgz"
    },
    "eyes": {
      "version": "0.1.8",
      "from": "eyes@>=0.1.0 <0.2.0",
      "resolved": "https://registry.npmjs.org/eyes/-/eyes-0.1.8.tgz"
    },
    "fbjs": {
      "version": "0.8.14",
      "from": "fbjs@>=0.8.9 <0.9.0",
      "resolved": "https://registry.npmjs.org/fbjs/-/fbjs-0.8.14.tgz"
    },
    "file-uri-to-path": {
      "version": "0.0.2",
      "from": "file-uri-to-path@>=0.0.0 <1.0.0",
      "resolved": "https://registry.npmjs.org/file-uri-to-path/-/file-uri-to-path-0.0.2.tgz"
    },
    "forever-agent": {
      "version": "0.6.1",
      "from": "forever-agent@>=0.6.1 <0.7.0",
      "resolved": "https://registry.npmjs.org/forever-agent/-/forever-agent-0.6.1.tgz"
    },
    "form-data": {
      "version": "2.1.4",
      "from": "form-data@>=2.1.1 <2.2.0",
      "resolved": "https://registry.npmjs.org/form-data/-/form-data-2.1.4.tgz"
    },
    "front-matter": {
      "version": "2.1.2",
      "from": "front-matter@>=2.1.2 <3.0.0",
      "resolved": "https://registry.npmjs.org/front-matter/-/front-matter-2.1.2.tgz"
    },
    "fs-extra": {
      "version": "2.1.2",
      "from": "fs-extra@>=2.0.0 <3.0.0",
      "resolved": "https://registry.npmjs.org/fs-extra/-/fs-extra-2.1.2.tgz"
    },
    "fs.realpath": {
      "version": "1.0.0",
      "from": "fs.realpath@>=1.0.0 <2.0.0",
      "resolved": "https://registry.npmjs.org/fs.realpath/-/fs.realpath-1.0.0.tgz"
    },
    "getpass": {
      "version": "0.1.7",
      "from": "getpass@>=0.1.1 <0.2.0",
      "resolved": "https://registry.npmjs.org/getpass/-/getpass-0.1.7.tgz",
      "dependencies": {
        "assert-plus": {
          "version": "1.0.0",
          "from": "assert-plus@>=1.0.0 <2.0.0",
          "resolved": "https://registry.npmjs.org/assert-plus/-/assert-plus-1.0.0.tgz"
        }
      }
    },
    "glob": {
      "version": "7.1.1",
      "from": "glob@>=7.0.5 <8.0.0",
      "resolved": "https://registry.npmjs.org/glob/-/glob-7.1.1.tgz"
    },
    "graceful-fs": {
      "version": "4.1.11",
      "from": "graceful-fs@>=4.1.2 <5.0.0",
      "resolved": "https://registry.npmjs.org/graceful-fs/-/graceful-fs-4.1.11.tgz"
    },
    "har-schema": {
      "version": "1.0.5",
      "from": "har-schema@>=1.0.5 <2.0.0",
      "resolved": "https://registry.npmjs.org/har-schema/-/har-schema-1.0.5.tgz"
    },
    "har-validator": {
      "version": "4.2.1",
      "from": "har-validator@>=4.2.1 <4.3.0",
      "resolved": "https://registry.npmjs.org/har-validator/-/har-validator-4.2.1.tgz"
    },
    "hawk": {
      "version": "3.1.3",
      "from": "hawk@>=3.1.3 <3.2.0",
      "resolved": "https://registry.npmjs.org/hawk/-/hawk-3.1.3.tgz"
    },
    "highlight.js": {
      "version": "9.12.0",
      "from": "highlight.js@^9.3.0",
      "resolved": "https://registry.npmjs.org/highlight.js/-/highlight.js-9.12.0.tgz",
      "dev": true
    },
    "hoek": {
      "version": "2.16.3",
      "from": "hoek@>=2.0.0 <3.0.0",
      "resolved": "https://registry.npmjs.org/hoek/-/hoek-2.16.3.tgz"
    },
    "html-entities": {
      "version": "1.2.1",
      "from": "html-entities@^1.2.0",
      "resolved": "https://registry.npmjs.org/html-entities/-/html-entities-1.2.1.tgz",
      "dev": true
    },
    "humanize-plus": {
      "version": "1.8.2",
      "from": "humanize-plus@^1.8.1",
      "resolved": "https://registry.npmjs.org/humanize-plus/-/humanize-plus-1.8.2.tgz",
      "dev": true
    },
    "iconv-lite": {
      "version": "0.4.18",
      "from": "iconv-lite@>=0.4.13 <0.5.0",
      "resolved": "https://registry.npmjs.org/iconv-lite/-/iconv-lite-0.4.18.tgz"
    },
    "inflight": {
      "version": "1.0.6",
      "from": "inflight@>=1.0.4 <2.0.0",
      "resolved": "https://registry.npmjs.org/inflight/-/inflight-1.0.6.tgz"
    },
    "inherits": {
      "version": "2.0.3",
      "from": "inherits@>=2.0.0 <3.0.0",
      "resolved": "https://registry.npmjs.org/inherits/-/inherits-2.0.3.tgz"
    },
    "is-stream": {
      "version": "1.1.0",
      "from": "is-stream@>=1.0.1 <2.0.0",
      "resolved": "https://registry.npmjs.org/is-stream/-/is-stream-1.1.0.tgz"
    },
    "is-typedarray": {
      "version": "1.0.0",
      "from": "is-typedarray@>=1.0.0 <1.1.0",
      "resolved": "https://registry.npmjs.org/is-typedarray/-/is-typedarray-1.0.0.tgz"
    },
    "isexe": {
      "version": "2.0.0",
      "from": "isexe@>=2.0.0 <3.0.0",
      "resolved": "https://registry.npmjs.org/isexe/-/isexe-2.0.0.tgz"
    },
    "isomorphic-fetch": {
      "version": "2.2.1",
      "from": "isomorphic-fetch@>=2.1.1 <3.0.0",
      "resolved": "https://registry.npmjs.org/isomorphic-fetch/-/isomorphic-fetch-2.2.1.tgz"
    },
    "isstream": {
      "version": "0.1.2",
      "from": "isstream@>=0.1.2 <0.2.0",
      "resolved": "https://registry.npmjs.org/isstream/-/isstream-0.1.2.tgz"
    },
    "js-tokens": {
      "version": "3.0.2",
      "from": "js-tokens@>=3.0.0 <4.0.0",
      "resolved": "https://registry.npmjs.org/js-tokens/-/js-tokens-3.0.2.tgz"
    },
    "js-yaml": {
      "version": "3.8.3",
      "from": "js-yaml@>=3.4.6 <4.0.0",
      "resolved": "https://registry.npmjs.org/js-yaml/-/js-yaml-3.8.3.tgz"
    },
    "jsbn": {
      "version": "0.1.1",
      "from": "jsbn@>=0.1.0 <0.2.0",
      "resolved": "https://registry.npmjs.org/jsbn/-/jsbn-0.1.1.tgz",
      "optional": true
    },
    "json-schema": {
      "version": "0.2.3",
      "from": "json-schema@0.2.3",
      "resolved": "https://registry.npmjs.org/json-schema/-/json-schema-0.2.3.tgz"
    },
    "json-stable-stringify": {
      "version": "1.0.1",
      "from": "json-stable-stringify@>=1.0.1 <2.0.0",
      "resolved": "https://registry.npmjs.org/json-stable-stringify/-/json-stable-stringify-1.0.1.tgz"
    },
    "json-stringify-safe": {
      "version": "5.0.1",
      "from": "json-stringify-safe@>=5.0.1 <5.1.0",
      "resolved": "https://registry.npmjs.org/json-stringify-safe/-/json-stringify-safe-5.0.1.tgz"
    },
    "json5": {
      "version": "0.5.1",
      "from": "json5@^0.5.0",
      "resolved": "https://registry.npmjs.org/json5/-/json5-0.5.1.tgz",
      "dev": true
    },
    "jsonfile": {
      "version": "2.4.0",
      "from": "jsonfile@>=2.2.3 <3.0.0",
      "resolved": "https://registry.npmjs.org/jsonfile/-/jsonfile-2.4.0.tgz"
    },
    "jsonify": {
      "version": "0.0.0",
      "from": "jsonify@>=0.0.0 <0.1.0",
      "resolved": "https://registry.npmjs.org/jsonify/-/jsonify-0.0.0.tgz"
    },
    "jsprim": {
      "version": "1.4.1",
      "from": "jsprim@>=1.2.2 <2.0.0",
      "resolved": "https://registry.npmjs.org/jsprim/-/jsprim-1.4.1.tgz",
      "dependencies": {
        "assert-plus": {
          "version": "1.0.0",
          "from": "assert-plus@1.0.0",
          "resolved": "https://registry.npmjs.org/assert-plus/-/assert-plus-1.0.0.tgz"
        }
      }
    },
    "keytar": {
      "version": "4.0.4",
      "from": "keytar@4.0.4",
      "resolved": "https://registry.npmjs.org/keytar/-/keytar-4.0.4.tgz"
    },
    "loader-utils": {
      "version": "1.1.0",
      "from": "loader-utils@^1.0.2",
      "resolved": "https://registry.npmjs.org/loader-utils/-/loader-utils-1.1.0.tgz",
      "dev": true
    },
    "loose-envify": {
      "version": "1.3.1",
      "from": "loose-envify@>=1.1.0 <2.0.0",
      "resolved": "https://registry.npmjs.org/loose-envify/-/loose-envify-1.3.1.tgz"
    },
    "lru-cache": {
      "version": "4.0.2",
      "from": "lru-cache@>=4.0.0 <5.0.0",
      "resolved": "https://registry.npmjs.org/lru-cache/-/lru-cache-4.0.2.tgz"
    },
    "mem": {
      "version": "0.1.1",
      "from": "mem@>=0.1.0 <0.2.0",
      "resolved": "https://registry.npmjs.org/mem/-/mem-0.1.1.tgz"
    },
    "mime-db": {
      "version": "1.29.0",
      "from": "mime-db@>=1.29.0 <1.30.0",
      "resolved": "https://registry.npmjs.org/mime-db/-/mime-db-1.29.0.tgz"
    },
    "mime-types": {
      "version": "2.1.16",
      "from": "mime-types@>=2.1.7 <2.2.0",
      "resolved": "https://registry.npmjs.org/mime-types/-/mime-types-2.1.16.tgz"
    },
    "minimatch": {
      "version": "3.0.3",
      "from": "minimatch@>=3.0.2 <4.0.0",
      "resolved": "https://registry.npmjs.org/minimatch/-/minimatch-3.0.3.tgz"
    },
    "minimist": {
      "version": "0.0.8",
      "from": "minimist@0.0.8",
      "resolved": "https://registry.npmjs.org/minimist/-/minimist-0.0.8.tgz"
    },
    "mkdirp": {
      "version": "0.5.1",
      "from": "mkdirp@>=0.5.1 <0.6.0",
      "resolved": "https://registry.npmjs.org/mkdirp/-/mkdirp-0.5.1.tgz"
    },
    "moment": {
      "version": "2.18.1",
      "from": "moment@>=2.17.1 <3.0.0",
      "resolved": "https://registry.npmjs.org/moment/-/moment-2.18.1.tgz"
    },
    "ms": {
      "version": "2.0.0",
      "from": "ms@2.0.0",
      "resolved": "https://registry.npmjs.org/ms/-/ms-2.0.0.tgz",
      "dev": true
    },
    "nan": {
      "version": "2.5.1",
      "from": "nan@2.5.1",
      "resolved": "https://registry.npmjs.org/nan/-/nan-2.5.1.tgz"
    },
    "node-fetch": {
      "version": "1.7.1",
      "from": "node-fetch@>=1.0.1 <2.0.0",
      "resolved": "https://registry.npmjs.org/node-fetch/-/node-fetch-1.7.1.tgz"
    },
    "npm-run-path": {
      "version": "1.0.0",
      "from": "npm-run-path@>=1.0.0 <2.0.0",
      "resolved": "https://registry.npmjs.org/npm-run-path/-/npm-run-path-1.0.0.tgz"
    },
    "oauth-sign": {
      "version": "0.8.2",
      "from": "oauth-sign@>=0.8.1 <0.9.0",
      "resolved": "https://registry.npmjs.org/oauth-sign/-/oauth-sign-0.8.2.tgz"
    },
    "object-assign": {
      "version": "4.1.1",
      "from": "object-assign@>=4.1.0 <5.0.0",
      "resolved": "https://registry.npmjs.org/object-assign/-/object-assign-4.1.1.tgz"
    },
    "once": {
      "version": "1.4.0",
      "from": "once@>=1.3.0 <2.0.0",
      "resolved": "https://registry.npmjs.org/once/-/once-1.4.0.tgz"
    },
    "optimist": {
      "version": "0.3.7",
      "from": "optimist@>=0.3.5 <0.4.0",
      "resolved": "https://registry.npmjs.org/optimist/-/optimist-0.3.7.tgz"
    },
    "os-tmpdir": {
      "version": "1.0.2",
      "from": "os-tmpdir@>=1.0.1 <2.0.0",
      "resolved": "https://registry.npmjs.org/os-tmpdir/-/os-tmpdir-1.0.2.tgz"
    },
    "path-is-absolute": {
      "version": "1.0.1",
      "from": "path-is-absolute@>=1.0.0 <2.0.0",
      "resolved": "https://registry.npmjs.org/path-is-absolute/-/path-is-absolute-1.0.1.tgz"
    },
    "path-key": {
      "version": "1.0.0",
      "from": "path-key@>=1.0.0 <2.0.0",
      "resolved": "https://registry.npmjs.org/path-key/-/path-key-1.0.0.tgz"
    },
    "performance-now": {
      "version": "0.2.0",
      "from": "performance-now@>=0.2.0 <0.3.0",
      "resolved": "https://registry.npmjs.org/performance-now/-/performance-now-0.2.0.tgz"
    },
    "primer-support": {
      "version": "4.0.0",
      "from": "primer-support@latest",
      "resolved": "https://registry.npmjs.org/primer-support/-/primer-support-4.0.0.tgz"
    },
    "progress": {
      "version": "2.0.0",
      "from": "progress@>=2.0.0 <3.0.0",
      "resolved": "https://registry.npmjs.org/progress/-/progress-2.0.0.tgz"
    },
    "promise": {
      "version": "7.3.1",
      "from": "promise@>=7.1.1 <8.0.0",
      "resolved": "https://registry.npmjs.org/promise/-/promise-7.3.1.tgz"
    },
    "prop-types": {
      "version": "15.5.10",
      "from": "prop-types@>=15.5.10 <16.0.0",
      "resolved": "https://registry.npmjs.org/prop-types/-/prop-types-15.5.10.tgz"
    },
    "pseudomap": {
      "version": "1.0.2",
      "from": "pseudomap@>=1.0.1 <2.0.0",
      "resolved": "https://registry.npmjs.org/pseudomap/-/pseudomap-1.0.2.tgz"
    },
    "punycode": {
      "version": "1.4.1",
      "from": "punycode@>=1.4.1 <2.0.0",
      "resolved": "https://registry.npmjs.org/punycode/-/punycode-1.4.1.tgz"
    },
    "qs": {
      "version": "6.4.0",
      "from": "qs@>=6.4.0 <6.5.0",
      "resolved": "https://registry.npmjs.org/qs/-/qs-6.4.0.tgz"
    },
    "querystring": {
      "version": "0.2.0",
      "from": "querystring@^0.2.0",
      "resolved": "https://registry.npmjs.org/querystring/-/querystring-0.2.0.tgz",
      "dev": true
    },
    "react": {
      "version": "15.6.1",
      "from": "react@15.6.1",
      "resolved": "https://registry.npmjs.org/react/-/react-15.6.1.tgz"
    },
    "react-addons-perf": {
      "version": "15.4.2",
      "from": "react-addons-perf@15.4.2",
      "resolved": "https://registry.npmjs.org/react-addons-perf/-/react-addons-perf-15.4.2.tgz",
      "dev": true
    },
    "react-addons-shallow-compare": {
      "version": "15.6.0",
      "from": "react-addons-shallow-compare@15.6.0",
      "resolved": "https://registry.npmjs.org/react-addons-shallow-compare/-/react-addons-shallow-compare-15.6.0.tgz"
    },
    "react-addons-test-utils": {
      "version": "15.4.2",
      "from": "react-addons-test-utils@15.4.2",
      "resolved": "https://registry.npmjs.org/react-addons-test-utils/-/react-addons-test-utils-15.4.2.tgz",
      "dev": true
    },
    "react-dom": {
      "version": "15.6.1",
      "from": "react-dom@15.6.1",
      "resolved": "https://registry.npmjs.org/react-dom/-/react-dom-15.6.1.tgz"
    },
    "react-transition-group": {
      "version": "1.2.0",
      "from": "react-transition-group@1.2.0",
      "resolved": "https://registry.npmjs.org/react-transition-group/-/react-transition-group-1.2.0.tgz"
    },
    "react-virtualized": {
      "version": "9.8.0",
      "from": "react-virtualized@9.8.0",
      "resolved": "https://registry.npmjs.org/react-virtualized/-/react-virtualized-9.8.0.tgz"
    },
    "regenerator-runtime": {
      "version": "0.10.5",
      "from": "regenerator-runtime@>=0.10.0 <0.11.0",
      "resolved": "https://registry.npmjs.org/regenerator-runtime/-/regenerator-runtime-0.10.5.tgz"
    },
    "rimraf": {
      "version": "2.6.1",
      "from": "rimraf@>=2.5.4 <3.0.0",
      "resolved": "https://registry.npmjs.org/rimraf/-/rimraf-2.6.1.tgz"
    },
    "runas": {
      "version": "3.1.1",
      "from": "runas@latest",
      "resolved": "https://registry.npmjs.org/runas/-/runas-3.1.1.tgz"
    },
    "safe-buffer": {
      "version": "5.1.1",
      "from": "safe-buffer@>=5.0.1 <6.0.0",
      "resolved": "https://registry.npmjs.org/safe-buffer/-/safe-buffer-5.1.1.tgz"
    },
    "semver": {
      "version": "5.4.1",
      "from": "semver@>=2.0.0 <3.0.0||>=3.0.0 <4.0.0||>=4.0.0 <5.0.0||>=5.0.0 <6.0.0",
      "resolved": "https://registry.npmjs.org/semver/-/semver-5.4.1.tgz",
      "dev": true
    },
    "setimmediate": {
      "version": "1.0.5",
      "from": "setimmediate@>=1.0.5 <2.0.0",
      "resolved": "https://registry.npmjs.org/setimmediate/-/setimmediate-1.0.5.tgz"
    },
    "sntp": {
      "version": "1.0.9",
      "from": "sntp@>=1.0.0 <2.0.0",
      "resolved": "https://registry.npmjs.org/sntp/-/sntp-1.0.9.tgz"
    },
    "source-map": {
      "version": "0.5.6",
      "from": "source-map@>=0.5.6 <0.6.0",
      "resolved": "https://registry.npmjs.org/source-map/-/source-map-0.5.6.tgz"
    },
    "source-map-support": {
      "version": "0.4.15",
      "from": "source-map-support@latest",
      "resolved": "https://registry.npmjs.org/source-map-support/-/source-map-support-0.4.15.tgz"
    },
    "sprintf-js": {
      "version": "1.0.3",
      "from": "sprintf-js@>=1.0.2 <1.1.0",
      "resolved": "https://registry.npmjs.org/sprintf-js/-/sprintf-js-1.0.3.tgz"
    },
    "sshpk": {
      "version": "1.13.1",
      "from": "sshpk@>=1.7.0 <2.0.0",
      "resolved": "https://registry.npmjs.org/sshpk/-/sshpk-1.13.1.tgz",
      "dependencies": {
        "assert-plus": {
          "version": "1.0.0",
          "from": "assert-plus@>=1.0.0 <2.0.0",
          "resolved": "https://registry.npmjs.org/assert-plus/-/assert-plus-1.0.0.tgz"
        }
      }
    },
    "stack-trace": {
      "version": "0.0.9",
      "from": "stack-trace@>=0.0.0 <0.1.0",
      "resolved": "https://registry.npmjs.org/stack-trace/-/stack-trace-0.0.9.tgz"
    },
    "stringstream": {
      "version": "0.0.5",
      "from": "stringstream@>=0.0.4 <0.1.0",
      "resolved": "https://registry.npmjs.org/stringstream/-/stringstream-0.0.5.tgz"
    },
    "strip-eof": {
      "version": "1.0.0",
      "from": "strip-eof@>=1.0.0 <2.0.0",
      "resolved": "https://registry.npmjs.org/strip-eof/-/strip-eof-1.0.0.tgz"
    },
    "style-loader": {
      "version": "0.13.2",
      "from": "style-loader@^0.13.2",
      "resolved": "https://registry.npmjs.org/style-loader/-/style-loader-0.13.2.tgz",
      "dev": true
    },
    "tar": {
      "version": "2.2.1",
      "from": "tar@>=2.2.1 <3.0.0",
      "resolved": "https://registry.npmjs.org/tar/-/tar-2.2.1.tgz",
      "dependencies": {
        "fstream": {
          "version": "1.0.11",
          "from": "fstream@https://registry.npmjs.org/fstream/-/fstream-1.0.11.tgz",
          "resolved": "https://registry.npmjs.org/fstream/-/fstream-1.0.11.tgz"
        }
      }
    },
    "temp": {
      "version": "0.8.3",
      "from": "temp@^0.8.3",
      "resolved": "https://registry.npmjs.org/temp/-/temp-0.8.3.tgz",
      "dev": true,
      "dependencies": {
        "rimraf": {
          "version": "2.2.8",
          "from": "rimraf@~2.2.6",
          "resolved": "https://registry.npmjs.org/rimraf/-/rimraf-2.2.8.tgz",
          "dev": true
        }
      }
    },
    "textarea-caret": {
      "version": "3.0.2",
      "from": "textarea-caret@>=3.0.2 <4.0.0",
      "resolved": "https://registry.npmjs.org/textarea-caret/-/textarea-caret-3.0.2.tgz"
    },
    "tough-cookie": {
      "version": "2.3.2",
      "from": "tough-cookie@>=2.3.0 <2.4.0",
      "resolved": "https://registry.npmjs.org/tough-cookie/-/tough-cookie-2.3.2.tgz"
    },
    "tunnel-agent": {
      "version": "0.6.0",
      "from": "tunnel-agent@>=0.6.0 <0.7.0",
      "resolved": "https://registry.npmjs.org/tunnel-agent/-/tunnel-agent-0.6.0.tgz"
    },
    "tweetnacl": {
      "version": "0.14.5",
      "from": "tweetnacl@>=0.14.0 <0.15.0",
      "resolved": "https://registry.npmjs.org/tweetnacl/-/tweetnacl-0.14.5.tgz",
      "optional": true
    },
    "ua-parser-js": {
      "version": "0.7.12",
      "from": "ua-parser-js@>=0.7.12 <0.8.0",
      "resolved": "https://registry.npmjs.org/ua-parser-js/-/ua-parser-js-0.7.12.tgz"
    },
    "untildify": {
      "version": "3.0.2",
      "from": "untildify@>=3.0.2 <4.0.0",
      "resolved": "https://registry.npmjs.org/untildify/-/untildify-3.0.2.tgz"
    },
    "username": {
      "version": "2.3.0",
      "from": "username@>=2.3.0 <3.0.0",
      "resolved": "https://registry.npmjs.org/username/-/username-2.3.0.tgz"
    },
    "uuid": {
      "version": "3.0.1",
      "from": "uuid@>=3.0.1 <4.0.0",
      "resolved": "https://registry.npmjs.org/uuid/-/uuid-3.0.1.tgz"
    },
    "verror": {
      "version": "1.10.0",
      "from": "verror@1.10.0",
      "resolved": "https://registry.npmjs.org/verror/-/verror-1.10.0.tgz",
      "dependencies": {
        "assert-plus": {
          "version": "1.0.0",
          "from": "assert-plus@>=1.0.0 <2.0.0",
          "resolved": "https://registry.npmjs.org/assert-plus/-/assert-plus-1.0.0.tgz"
        }
      }
    },
    "warning": {
      "version": "3.0.0",
      "from": "warning@>=3.0.0 <4.0.0",
      "resolved": "https://registry.npmjs.org/warning/-/warning-3.0.0.tgz"
    },
    "webpack-hot-middleware": {
      "version": "2.18.2",
      "from": "webpack-hot-middleware@^2.10.0",
      "resolved": "https://registry.npmjs.org/webpack-hot-middleware/-/webpack-hot-middleware-2.18.2.tgz",
      "dev": true,
      "dependencies": {
        "ansi-regex": {
          "version": "2.1.1",
          "from": "ansi-regex@>=2.0.0 <3.0.0",
          "resolved": "https://registry.npmjs.org/ansi-regex/-/ansi-regex-2.1.1.tgz",
          "dev": true
        },
        "strip-ansi": {
          "version": "3.0.1",
          "from": "strip-ansi@>=3.0.0 <4.0.0",
          "resolved": "https://registry.npmjs.org/strip-ansi/-/strip-ansi-3.0.1.tgz",
          "dev": true
        }
      }
    },
    "whatwg-fetch": {
      "version": "2.0.3",
      "from": "whatwg-fetch@>=0.10.0",
      "resolved": "https://registry.npmjs.org/whatwg-fetch/-/whatwg-fetch-2.0.3.tgz"
    },
    "which": {
      "version": "1.2.14",
      "from": "which@>=1.2.8 <2.0.0",
      "resolved": "https://registry.npmjs.org/which/-/which-1.2.14.tgz"
    },
    "wicg-focus-ring": {
      "version": "1.0.1",
      "from": "wicg-focus-ring@>=1.0.1 <2.0.0",
      "resolved": "https://registry.npmjs.org/wicg-focus-ring/-/wicg-focus-ring-1.0.1.tgz"
    },
    "winston": {
      "version": "2.3.1",
      "from": "winston@>=2.3.1 <3.0.0",
      "resolved": "https://registry.npmjs.org/winston/-/winston-2.3.1.tgz"
    },
    "winston-daily-rotate-file": {
      "version": "1.4.6",
      "from": "winston-daily-rotate-file@>=1.4.5 <2.0.0",
      "resolved": "https://registry.npmjs.org/winston-daily-rotate-file/-/winston-daily-rotate-file-1.4.6.tgz"
    },
    "wordwrap": {
      "version": "0.0.3",
      "from": "wordwrap@>=0.0.2 <0.1.0",
      "resolved": "https://registry.npmjs.org/wordwrap/-/wordwrap-0.0.3.tgz"
    },
    "wrappy": {
      "version": "1.0.2",
      "from": "wrappy@>=1.0.0 <2.0.0",
      "resolved": "https://registry.npmjs.org/wrappy/-/wrappy-1.0.2.tgz"
    },
    "yallist": {
      "version": "2.1.2",
      "from": "yallist@>=2.0.0 <3.0.0",
      "resolved": "https://registry.npmjs.org/yallist/-/yallist-2.1.2.tgz"
    }
  }
}<|MERGE_RESOLUTION|>--- conflicted
+++ resolved
@@ -1,10 +1,6 @@
 {
   "name": "desktop",
-<<<<<<< HEAD
-  "version": "0.8.1-beta0",
-=======
   "version": "0.8.1-beta1",
->>>>>>> 42b9453e
   "dependencies": {
     "7zip": {
       "version": "0.0.6",
@@ -259,27 +255,9 @@
       "resolved": "https://registry.npmjs.org/dom-matches/-/dom-matches-2.0.0.tgz"
     },
     "dugite": {
-<<<<<<< HEAD
-      "version": "1.38.0",
-      "from": "dugite@>=1.38.0 <2.0.0",
-      "resolved": "https://registry.npmjs.org/dugite/-/dugite-1.38.0.tgz",
-      "dependencies": {
-        "http-signature": {
-          "version": "1.1.1",
-          "from": "http-signature@https://registry.npmjs.org/http-signature/-/http-signature-1.1.1.tgz",
-          "resolved": "https://registry.npmjs.org/http-signature/-/http-signature-1.1.1.tgz"
-        },
-        "request": {
-          "version": "2.81.0",
-          "from": "request@https://registry.npmjs.org/request/-/request-2.81.0.tgz",
-          "resolved": "https://registry.npmjs.org/request/-/request-2.81.0.tgz"
-        }
-      }
-=======
       "version": "1.39.0",
       "from": "dugite@1.39.0",
       "resolved": "https://registry.npmjs.org/dugite/-/dugite-1.39.0.tgz"
->>>>>>> 42b9453e
     },
     "ecc-jsbn": {
       "version": "0.1.1",
