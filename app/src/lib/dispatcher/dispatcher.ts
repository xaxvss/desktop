import * as Path from 'path'

import { remote } from 'electron'
import { Disposable } from 'event-kit'

import { Account } from '../../models/account'
import { Repository } from '../../models/repository'
import {
  WorkingDirectoryFileChange,
  CommittedFileChange,
} from '../../models/status'
import { DiffSelection } from '../../models/diff'
import {
  RepositorySection,
  Popup,
  PopupType,
  Foldout,
  FoldoutType,
  ImageDiffType,
} from '../app-state'
import { AppStore } from '../stores/app-store'
import { CloningRepository } from '../../models/cloning-repository'
import { Branch } from '../../models/branch'
import { Commit } from '../../models/commit'
import { ExternalEditor } from '../../lib/editors'
import { IAPIUser } from '../../lib/api'
import { GitHubRepository } from '../../models/github-repository'
import { ICommitMessage } from '../stores/git-store'
import { executeMenuItem } from '../../ui/main-process-proxy'
import { AppMenu, ExecutableMenuItem } from '../../models/app-menu'
import { matchExistingRepository } from '../../lib/repository-matching'
import { ILaunchStats } from '../stats'
import { fatalError, assertNever } from '../fatal-error'
import { isGitOnPath } from '../is-git-on-path'
import { shell } from '../app-shell'
import {
  URLActionType,
  IOpenRepositoryFromURLAction,
  IUnknownAction,
} from '../parse-app-url'
import {
  requestAuthenticatedUser,
  resolveOAuthRequest,
  rejectOAuthRequest,
} from '../../lib/oauth'
import { installCLI } from '../../ui/lib/install-cli'
import { setGenericUsername, setGenericPassword } from '../generic-git-auth'
import { RetryAction, RetryActionType } from '../retry-actions'
import { Shell } from '../shells'
import { CloneRepositoryTab } from '../../models/clone-repository-tab'
import { validatedRepositoryPath } from '../../lib/stores/helpers/validated-repository-path'
import { BranchesTab } from '../../models/branches-tab'
<<<<<<< HEAD
import { PullRequest } from '../../models/pull-request'
=======
import { FetchType } from '../../lib/stores'
>>>>>>> 94643ad0

/**
 * An error handler function.
 *
 * If the returned {Promise} returns an error, it will be passed to the next
 * error handler. If it returns null, error propagation is halted.
 */
export type ErrorHandler = (
  error: Error,
  dispatcher: Dispatcher
) => Promise<Error | null>

/**
 * The Dispatcher acts as the hub for state. The StateHub if you will. It
 * decouples the consumer of state from where/how it is stored.
 */
export class Dispatcher {
  private readonly appStore: AppStore

  private readonly errorHandlers = new Array<ErrorHandler>()

  public constructor(appStore: AppStore) {
    this.appStore = appStore
  }

  /** Load the initial state for the app. */
  public loadInitialState(): Promise<void> {
    return this.appStore.loadInitialState()
  }

  /**
   * Add the repositories at the given paths. If a path isn't a repository, then
   * this will post an error to that affect.
   */
  public addRepositories(
    paths: ReadonlyArray<string>
  ): Promise<ReadonlyArray<Repository>> {
    return this.appStore._addRepositories(paths)
  }

  /** Remove the repositories represented by the given IDs from local storage. */
  public removeRepositories(
    repositories: ReadonlyArray<Repository | CloningRepository>
  ): Promise<void> {
    return this.appStore._removeRepositories(repositories)
  }

  /** Update the repository's `missing` flag. */
  public async updateRepositoryMissing(
    repository: Repository,
    missing: boolean
  ): Promise<Repository> {
    return this.appStore._updateRepositoryMissing(repository, missing)
  }

  /** Load the history for the repository. */
  public loadHistory(repository: Repository): Promise<void> {
    return this.appStore._loadHistory(repository)
  }

  /** Load the next batch of history for the repository. */
  public loadNextHistoryBatch(repository: Repository): Promise<void> {
    return this.appStore._loadNextHistoryBatch(repository)
  }

  /** Load the changed files for the current history selection. */
  public loadChangedFilesForCurrentSelection(
    repository: Repository
  ): Promise<void> {
    return this.appStore._loadChangedFilesForCurrentSelection(repository)
  }

  /**
   * Change the selected commit in the history view.
   *
   * @param repository The currently active repository instance
   *
   * @param sha The object id of one of the commits currently
   *            the history list, represented as a SHA-1 hash
   *            digest. This should match exactly that of Commit.Sha
   */
  public changeHistoryCommitSelection(
    repository: Repository,
    sha: string
  ): Promise<void> {
    return this.appStore._changeHistoryCommitSelection(repository, sha)
  }

  /**
   * Change the selected changed file in the history view.
   *
   * @param repository The currently active repository instance
   *
   * @param file A FileChange instance among those available in
   *            IHistoryState.changedFiles
   */
  public changeHistoryFileSelection(
    repository: Repository,
    file: CommittedFileChange
  ): Promise<void> {
    return this.appStore._changeHistoryFileSelection(repository, file)
  }

  /** Set the repository filter text. */
  public setRepositoryFilterText(text: string): Promise<void> {
    return this.appStore._setRepositoryFilterText(text)
  }

  /** Select the repository. */
  public selectRepository(
    repository: Repository | CloningRepository
  ): Promise<Repository | null> {
    return this.appStore._selectRepository(repository)
  }

  /** Load the working directory status. */
  public loadStatus(repository: Repository): Promise<void> {
    return this.appStore._loadStatus(repository)
  }

  /** Change the selected section in the repository. */
  public changeRepositorySection(
    repository: Repository,
    section: RepositorySection
  ): Promise<void> {
    return this.appStore._changeRepositorySection(repository, section)
  }

  /** Change the currently selected file in Changes. */
  public changeChangesSelection(
    repository: Repository,
    selectedFile: WorkingDirectoryFileChange
  ): Promise<void> {
    return this.appStore._changeChangesSelection(repository, selectedFile)
  }

  /**
   * Commit the changes which were marked for inclusion, using the given commit
   * summary and description.
   */
  public async commitIncludedChanges(
    repository: Repository,
    message: ICommitMessage
  ): Promise<boolean> {
    return this.appStore._commitIncludedChanges(repository, message)
  }

  /** Change the file's includedness. */
  public changeFileIncluded(
    repository: Repository,
    file: WorkingDirectoryFileChange,
    include: boolean
  ): Promise<void> {
    return this.appStore._changeFileIncluded(repository, file, include)
  }

  /** Change the file's line selection state. */
  public changeFileLineSelection(
    repository: Repository,
    file: WorkingDirectoryFileChange,
    diffSelection: DiffSelection
  ): Promise<void> {
    return this.appStore._changeFileLineSelection(
      repository,
      file,
      diffSelection
    )
  }

  /** Change the Include All state. */
  public changeIncludeAllFiles(
    repository: Repository,
    includeAll: boolean
  ): Promise<void> {
    return this.appStore._changeIncludeAllFiles(repository, includeAll)
  }

  /**
   * Refresh the repository. This would be used, e.g., when the app gains focus.
   */
  public refreshRepository(repository: Repository): Promise<void> {
    return this.appStore._refreshRepository(repository)
  }

  /** Show the popup. This will close any current popup. */
  public showPopup(popup: Popup): Promise<void> {
    return this.appStore._showPopup(popup)
  }

  /** Close the current popup. */
  public closePopup(): Promise<void> {
    return this.appStore._closePopup()
  }

  /** Show the foldout. This will close any current popup. */
  public showFoldout(foldout: Foldout): Promise<void> {
    return this.appStore._showFoldout(foldout)
  }

  /** Close the current foldout. */
  public closeFoldout(foldout: FoldoutType): Promise<void> {
    return this.appStore._closeFoldout(foldout)
  }

  /**
   * Create a new branch from the given starting point and check it out.
   *
   * If the startPoint argument is omitted the new branch will be created based
   * off of the current state of HEAD.
   */
  public createBranch(
    repository: Repository,
    name: string,
    startPoint?: string
  ): Promise<Repository> {
    return this.appStore._createBranch(repository, name, startPoint)
  }

  /** Check out the given branch. */
  public checkoutBranch(
    repository: Repository,
    name: string
  ): Promise<Repository> {
    return this.appStore._checkoutBranch(repository, name)
  }

  /** Push the current branch. */
  public push(repository: Repository): Promise<void> {
    return this.appStore._push(repository)
  }

  /** Pull the current branch. */
  public pull(repository: Repository): Promise<void> {
    return this.appStore._pull(repository)
  }

  /** Fetch a specific refspec for the repository. */
  public fetchRefspec(
    repository: Repository,
    fetchspec: string
  ): Promise<void> {
    return this.appStore._fetchRefspec(repository, fetchspec)
  }

  /** Fetch all refs for the repository */
  public fetch(repository: Repository, fetchType: FetchType): Promise<void> {
    return this.appStore._fetch(repository, fetchType)
  }

  /** Publish the repository to GitHub with the given properties. */
  public publishRepository(
    repository: Repository,
    name: string,
    description: string,
    private_: boolean,
    account: Account,
    org: IAPIUser | null
  ): Promise<Repository> {
    return this.appStore._publishRepository(
      repository,
      name,
      description,
      private_,
      account,
      org
    )
  }

  /**
   * Post the given error. This will send the error through the standard error
   * handler machinery.
   */
  public async postError(error: Error): Promise<void> {
    let currentError: Error | null = error
    for (let i = this.errorHandlers.length - 1; i >= 0; i--) {
      const handler = this.errorHandlers[i]
      currentError = await handler(currentError, this)

      if (!currentError) {
        break
      }
    }

    if (currentError) {
      fatalError(
        `Unhandled error ${
          currentError
        }. This shouldn't happen! All errors should be handled, even if it's just by the default handler.`
      )
    }
  }

  /**
   * Post the given error. Note that this bypasses the standard error handler
   * machinery. You probably don't want that. See `Dispatcher.postError`
   * instead.
   */
  public presentError(error: Error): Promise<void> {
    return this.appStore._pushError(error)
  }

  /** Clear the given error. */
  public clearError(error: Error): Promise<void> {
    return this.appStore._clearError(error)
  }

  /**
   * Clone a missing repository to the previous path, and update it's
   * state in the repository list if the clone completes without error.
   */
  public cloneAgain(url: string, path: string): Promise<void> {
    return this.appStore._cloneAgain(url, path)
  }

  /** Clone the repository to the path. */
  public async clone(
    url: string,
    path: string,
    options?: { branch?: string }
  ): Promise<Repository | null> {
    return this.appStore._completeOpenInDesktop(async () => {
      const { promise, repository } = this.appStore._clone(url, path, options)
      await this.selectRepository(repository)
      const success = await promise
      // TODO: this exit condition is not great, bob
      if (!success) {
        return null
      }

      const addedRepositories = await this.addRepositories([path])
      const addedRepository = addedRepositories[0]
      await this.selectRepository(addedRepository)

      return addedRepository
    })
  }

  /** Rename the branch to a new name. */
  public renameBranch(
    repository: Repository,
    branch: Branch,
    newName: string
  ): Promise<void> {
    return this.appStore._renameBranch(repository, branch, newName)
  }

  /**
   * Delete the branch. This will delete both the local branch and the remote
   * branch, and then check out the default branch.
   */
  public deleteBranch(
    repository: Repository,
    branch: Branch,
    includeRemote: boolean
  ): Promise<void> {
    return this.appStore._deleteBranch(repository, branch, includeRemote)
  }

  /** Discard the changes to the given files. */
  public discardChanges(
    repository: Repository,
    files: ReadonlyArray<WorkingDirectoryFileChange>
  ): Promise<void> {
    return this.appStore._discardChanges(repository, files)
  }

  /** Undo the given commit. */
  public undoCommit(repository: Repository, commit: Commit): Promise<void> {
    return this.appStore._undoCommit(repository, commit)
  }

  /** Revert the commit with the given SHA */
  public revertCommit(repository: Repository, commit: Commit): Promise<void> {
    return this.appStore._revertCommit(repository, commit)
  }

  /**
   * Set the width of the repository sidebar to the given
   * value. This affects the changes and history sidebar
   * as well as the first toolbar section which contains
   * repo selection on all platforms and repo selection and
   * app menu on Windows.
   */
  public setSidebarWidth(width: number): Promise<void> {
    return this.appStore._setSidebarWidth(width)
  }

  /**
   * Set the update banner's visibility
   */
  public setUpdateBannerVisibility(isVisible: boolean) {
    return this.appStore._setUpdateBannerVisibility(isVisible)
  }

  /**
   * Reset the width of the repository sidebar to its default
   * value. This affects the changes and history sidebar
   * as well as the first toolbar section which contains
   * repo selection on all platforms and repo selection and
   * app menu on Windows.
   */
  public resetSidebarWidth(): Promise<void> {
    return this.appStore._resetSidebarWidth()
  }

  /**
   * Set the width of the commit summary column in the
   * history view to the given value.
   */
  public setCommitSummaryWidth(width: number): Promise<void> {
    return this.appStore._setCommitSummaryWidth(width)
  }

  /**
   * Reset the width of the commit summary column in the
   * history view to its default value.
   */
  public resetCommitSummaryWidth(): Promise<void> {
    return this.appStore._resetCommitSummaryWidth()
  }

  /** Update the repository's issues from GitHub. */
  public updateIssues(repository: GitHubRepository): Promise<void> {
    return this.appStore._updateIssues(repository)
  }

  /** End the Welcome flow. */
  public endWelcomeFlow(): Promise<void> {
    return this.appStore._endWelcomeFlow()
  }

  /**
   * Set the commit summary and description for a work-in-progress
   * commit in the changes view for a particular repository.
   */
  public setCommitMessage(
    repository: Repository,
    message: ICommitMessage | null
  ): Promise<void> {
    return this.appStore._setCommitMessage(repository, message)
  }

  /** Add the account to the app. */
  public addAccount(account: Account): Promise<void> {
    return this.appStore._addAccount(account)
  }

  /** Remove the given account from the app. */
  public removeAccount(account: Account): Promise<void> {
    return this.appStore._removeAccount(account)
  }

  /**
   * Ask the dispatcher to apply a transformation function to the current
   * state of the application menu.
   *
   * Since the dispatcher is asynchronous it's possible for components
   * utilizing the menu state to have an out-of-date view of the state
   * of the app menu which is why they're not allowed to transform it
   * directly.
   *
   * To work around potential race conditions consumers instead pass a
   * delegate which receives the updated application menu and allows
   * them to perform the necessary state transitions. The AppMenu instance
   * is itself immutable but does offer transformation methods and in
   * order for the state to be properly updated the delegate _must_ return
   * the latest transformed instance of the AppMenu.
   */
  public setAppMenuState(update: (appMenu: AppMenu) => AppMenu): Promise<void> {
    return this.appStore._setAppMenuState(update)
  }

  /**
   * Tell the main process to execute (i.e. simulate a click of) the given menu item.
   */
  public executeMenuItem(item: ExecutableMenuItem): Promise<void> {
    executeMenuItem(item)
    return Promise.resolve()
  }

  /**
   * Set whether or not to to add a highlight class to the app menu toolbar icon.
   * Used to highlight the button when the Alt key is pressed.
   *
   * Only applicable on non-macOS platforms.
   */
  public setAccessKeyHighlightState(highlight: boolean): Promise<void> {
    return this.appStore._setAccessKeyHighlightState(highlight)
  }

  /** Merge the named branch into the current branch. */
  public mergeBranch(repository: Repository, branch: string): Promise<void> {
    return this.appStore._mergeBranch(repository, branch)
  }

  /** Record the given launch stats. */
  public recordLaunchStats(stats: ILaunchStats): Promise<void> {
    return this.appStore._recordLaunchStats(stats)
  }

  /** Report any stats if needed. */
  public reportStats(): Promise<void> {
    return this.appStore._reportStats()
  }

  /** Changes the URL for the remote that matches the given name  */
  public setRemoteURL(
    repository: Repository,
    name: string,
    url: string
  ): Promise<void> {
    return this.appStore._setRemoteURL(repository, name, url)
  }

  /** Open the URL in a browser */
  public openInBrowser(url: string): Promise<boolean> {
    return this.appStore._openInBrowser(url)
  }

  /** Add the pattern to the repository's gitignore. */
  public ignore(repository: Repository, pattern: string): Promise<void> {
    return this.appStore._ignore(repository, pattern)
  }

  /** Opens a Git-enabled terminal setting the working directory to the repository path */
  public async openShell(
    path: string,
    ignoreWarning: boolean = false
  ): Promise<void> {
    const gitFound = await isGitOnPath()
    if (gitFound || ignoreWarning) {
      this.appStore._openShell(path)
    } else {
      this.appStore._showPopup({ type: PopupType.InstallGit, path })
    }
  }

  /** Opens a Git repository in the user provided program */
  public async openInExternalEditor(path: string): Promise<void> {
    return this.appStore._openInExternalEditor(path)
  }

  /**
   * Persist the given content to the repository's root .gitignore.
   *
   * If the repository root doesn't contain a .gitignore file one
   * will be created, otherwise the current file will be overwritten.
   */
  public async saveGitIgnore(
    repository: Repository,
    text: string
  ): Promise<void> {
    await this.appStore._saveGitIgnore(repository, text)
    await this.appStore._refreshRepository(repository)
  }

  /**
   * Read the contents of the repository's .gitignore.
   *
   * Returns a promise which will either be rejected or resolved
   * with the contents of the file. If there's no .gitignore file
   * in the repository root the promise will resolve with null.
   */
  public async readGitIgnore(repository: Repository): Promise<string | null> {
    return this.appStore._readGitIgnore(repository)
  }

  /** Set whether the user has opted out of stats reporting. */
  public setStatsOptOut(optOut: boolean): Promise<void> {
    return this.appStore.setStatsOptOut(optOut)
  }

  /**
   * Clear any in-flight sign in state and return to the
   * initial (no sign-in) state.
   */
  public resetSignInState(): Promise<void> {
    return this.appStore._resetSignInState()
  }

  /**
   * Initiate a sign in flow for github.com. This will put the store
   * in the Authentication step ready to receive user credentials.
   */
  public beginDotComSignIn(): Promise<void> {
    return this.appStore._beginDotComSignIn()
  }

  /**
   * Initiate a sign in flow for a GitHub Enterprise instance. This will
   * put the store in the EndpointEntry step ready to receive the url
   * to the enterprise instance.
   */
  public beginEnterpriseSignIn(): Promise<void> {
    return this.appStore._beginEnterpriseSignIn()
  }

  /**
   * Attempt to advance from the EndpointEntry step with the given endpoint
   * url. This method must only be called when the store is in the authentication
   * step or an error will be thrown.
   *
   * The provided endpoint url will be validated for syntactic correctness as
   * well as connectivity before the promise resolves. If the endpoint url is
   * invalid or the host can't be reached the promise will be rejected and the
   * sign in state updated with an error to be presented to the user.
   *
   * If validation is successful the store will advance to the authentication
   * step.
   */
  public setSignInEndpoint(url: string): Promise<void> {
    return this.appStore._setSignInEndpoint(url)
  }

  /**
   * Attempt to advance from the authentication step using a username
   * and password. This method must only be called when the store is
   * in the authentication step or an error will be thrown. If the
   * provided credentials are valid the store will either advance to
   * the Success step or to the TwoFactorAuthentication step if the
   * user has enabled two factor authentication.
   *
   * If an error occurs during sign in (such as invalid credentials)
   * the authentication state will be updated with that error so that
   * the responsible component can present it to the user.
   */
  public setSignInCredentials(
    username: string,
    password: string
  ): Promise<void> {
    return this.appStore._setSignInCredentials(username, password)
  }

  /**
   * Initiate an OAuth sign in using the system configured browser.
   * This method must only be called when the store is in the authentication
   * step or an error will be thrown.
   *
   * The promise returned will only resolve once the user has successfully
   * authenticated. If the user terminates the sign-in process by closing
   * their browser before the protocol handler is invoked, by denying the
   * protocol handler to execute or by providing the wrong credentials
   * this promise will never complete.
   */
  public requestBrowserAuthentication(): Promise<void> {
    return this.appStore._requestBrowserAuthentication()
  }

  /**
   * Attempt to complete the sign in flow with the given OTP token.\
   * This method must only be called when the store is in the
   * TwoFactorAuthentication step or an error will be thrown.
   *
   * If the provided token is valid the store will advance to
   * the Success step.
   *
   * If an error occurs during sign in (such as invalid credentials)
   * the authentication state will be updated with that error so that
   * the responsible component can present it to the user.
   */
  public setSignInOTP(otp: string): Promise<void> {
    return this.appStore._setSignInOTP(otp)
  }

  /**
   * Launch a sign in dialog for authenticating a user with
   * GitHub.com.
   */
  public async showDotComSignInDialog(): Promise<void> {
    await this.appStore._beginDotComSignIn()
    await this.appStore._showPopup({ type: PopupType.SignIn })
  }

  /**
   * Launch a sign in dialog for authenticating a user with
   * a GitHub Enterprise instance.
   */
  public async showEnterpriseSignInDialog(): Promise<void> {
    await this.appStore._beginEnterpriseSignIn()
    await this.appStore._showPopup({ type: PopupType.SignIn })
  }

  /**
   * Register a new error handler.
   *
   * Error handlers are called in order starting with the most recently
   * registered handler. The error which the returned {Promise} resolves to is
   * passed to the next handler, etc. If the handler's {Promise} resolves to
   * null, error propagation is halted.
   */
  public registerErrorHandler(handler: ErrorHandler): Disposable {
    this.errorHandlers.push(handler)

    return new Disposable(() => {
      const i = this.errorHandlers.indexOf(handler)
      if (i >= 0) {
        this.errorHandlers.splice(i, 1)
      }
    })
  }

  /**
   * Update the location of an existing repository and clear the missing flag.
   */
  public async relocateRepository(repository: Repository): Promise<void> {
    const directories = remote.dialog.showOpenDialog({
      properties: ['openDirectory'],
    })

    if (directories && directories.length > 0) {
      const newPath = directories[0]
      await this.updateRepositoryPath(repository, newPath)
    }
  }

  /** Update the repository's path. */
  private async updateRepositoryPath(
    repository: Repository,
    path: string
  ): Promise<void> {
    await this.appStore._updateRepositoryPath(repository, path)
  }

  public async setAppFocusState(isFocused: boolean): Promise<void> {
    await this.appStore._setAppFocusState(isFocused)
  }

  public async dispatchURLAction(action: URLActionType): Promise<void> {
    switch (action.name) {
      case 'oauth':
        try {
          log.info(`[Dispatcher] requesting authenticated user`)
          const user = await requestAuthenticatedUser(action.code)
          if (user) {
            resolveOAuthRequest(user)
          } else {
            rejectOAuthRequest(new Error('Unable to fetch authenticated user.'))
          }
        } catch (e) {
          rejectOAuthRequest(e)
        }
        break

      case 'open-repository-from-url':
        const { pr, url, branch } = action
        // a forked PR will provide both these values, despite the branch not existing
        // in the repository - drop the branch argument in this case so a clone will
        // checkout the default branch when it clones
        const branchToClone = pr && branch ? null : branch || null
        const repository = await this.openRepository(url, branchToClone)
        if (repository) {
          this.handleCloneInDesktopOptions(repository, action)
        } else {
          log.warn(
            `Open Repository from URL failed, did not find repository: ${
              url
            } - payload: ${JSON.stringify(action)}`
          )
        }
        break

      case 'open-repository-from-path':
        // user may accidentally provide a folder within the repository
        // this ensures we use the repository root, if it is actually a repository
        // otherwise we consider it an untracked repository
        const path = (await validatedRepositoryPath(action.path)) || action.path

        const state = this.appStore.getState()
        const existingRepository = matchExistingRepository(
          state.repositories,
          path
        )

        if (existingRepository) {
          await this.selectRepository(existingRepository)
        } else {
          await this.showPopup({
            type: PopupType.AddRepository,
            path,
          })
        }
        break

      default:
        const unknownAction: IUnknownAction = action
        log.warn(
          `Unknown URL action: ${
            unknownAction.name
          } - payload: ${JSON.stringify(unknownAction)}`
        )
    }
  }

  /**
   * Sets the user's preference so that confirmation to remove repo is not asked
   */
  public setConfirmRepoRemovalSetting(value: boolean): Promise<void> {
    return this.appStore._setConfirmRepositoryRemovalSetting(value)
  }

  /**
   * Sets the user's preference so that confirmation to discard changes is not asked
   *
   * @param {boolean} value
   * @returns {Promise<void>}
   * @memberof Dispatcher
   */
  public setConfirmDiscardChangesSetting(value: boolean): Promise<void> {
    return this.appStore._setConfirmDiscardChangesSetting(value)
  }

  /**
   * Sets the user's preference for an external program to open repositories in.
   */
  public setExternalEditor(editor: ExternalEditor): Promise<void> {
    return this.appStore._setExternalEditor(editor)
  }

  /**
   * Sets the user's preferred shell.
   */
  public setShell(shell: Shell): Promise<void> {
    return this.appStore._setShell(shell)
  }

  /**
   * Reveals a file from a repository in the native file manager.
   * @param repository The currently active repository instance
   * @param path The path of the file relative to the root of the repository
   */
  public revealInFileManager(repository: Repository, path: string) {
    const normalized = Path.join(repository.path, path)
    return shell.showItemInFolder(normalized)
  }

  public updateCurrentPullRequest(
    branch: Branch,
    pullRequests: ReadonlyArray<PullRequest>,
    repository: Repository
  ) {
    this.appStore._updateCurrentPullRequest(branch, pullRequests, repository)
  }

  private async handleCloneInDesktopOptions(
    repository: Repository,
    action: IOpenRepositoryFromURLAction
  ): Promise<void> {
    const { filepath, pr, branch } = action

    if (pr && branch) {
      // we need to refetch for a forked PR and check that out
      await this.fetchRefspec(repository, `pull/${pr}/head:${branch}`)
    }

    if (branch) {
      await this.checkoutBranch(repository, branch)
    }

    if (filepath) {
      const fullPath = Path.join(repository.path, filepath)
      // because Windows uses different path separators here
      const normalized = Path.normalize(fullPath)
      shell.showItemInFolder(normalized)
    }
  }

  private async openRepository(
    url: string,
    branch: string | null
  ): Promise<Repository | null> {
    const state = this.appStore.getState()
    const repositories = state.repositories
    const existingRepository = repositories.find(r => {
      if (r instanceof Repository) {
        const gitHubRepository = r.gitHubRepository
        if (!gitHubRepository) {
          return false
        }
        return gitHubRepository.cloneURL === url
      } else {
        return false
      }
    })

    if (existingRepository) {
      const repo = await this.selectRepository(existingRepository)
      if (!repo || !branch) {
        return repo
      }

      return this.checkoutBranch(repo, branch)
    } else {
      return this.appStore._startOpenInDesktop(() => {
        this.changeCloneRepositoriesTab(CloneRepositoryTab.Generic)
        this.showPopup({
          type: PopupType.CloneRepository,
          initialURL: url,
        })
      })
    }
  }

  /**
   * Install the CLI tool.
   *
   * This is used only on macOS.
   */
  public async installCLI() {
    try {
      await installCLI()

      this.showPopup({ type: PopupType.CLIInstalled })
    } catch (e) {
      log.error('Error installing CLI', e)

      this.postError(e)
    }
  }

  /** Prompt the user to authenticate for a generic git server. */
  public promptForGenericGitAuthentication(
    repository: Repository | CloningRepository,
    retry: RetryAction
  ): Promise<void> {
    return this.appStore.promptForGenericGitAuthentication(repository, retry)
  }

  /** Save the generic git credentials. */
  public async saveGenericGitCredentials(
    hostname: string,
    username: string,
    password: string
  ): Promise<void> {
    log.info(`storing generic credentials for '${hostname}' and '${username}'`)
    setGenericUsername(hostname, username)

    try {
      await setGenericPassword(hostname, username, password)
    } catch (e) {
      log.error(
        `Error saving generic git credentials: ${username}@${hostname}`,
        e
      )

      this.postError(e)
    }
  }

  /** Perform the given retry action. */
  public async performRetry(retryAction: RetryAction): Promise<void> {
    switch (retryAction.type) {
      case RetryActionType.Push:
        return this.push(retryAction.repository)

      case RetryActionType.Pull:
        return this.pull(retryAction.repository)

      case RetryActionType.Fetch:
        return this.fetch(retryAction.repository, FetchType.UserInitiatedTask)

      case RetryActionType.Clone:
        await this.clone(retryAction.url, retryAction.path, retryAction.options)
        break

      default:
        return assertNever(retryAction, `Unknown retry action: ${retryAction}`)
    }
  }

  /** Change the selected image diff type. */
  public changeImageDiffType(type: ImageDiffType): Promise<void> {
    return this.appStore._changeImageDiffType(type)
  }

  /** Install the global Git LFS filters. */
  public installGlobalLFSFilters(force: boolean): Promise<void> {
    return this.appStore._installGlobalLFSFilters(force)
  }

  /** Install the LFS filters */
  public installLFSHooks(
    repositories: ReadonlyArray<Repository>
  ): Promise<void> {
    return this.appStore._installLFSHooks(repositories)
  }

  /** Change the selected Clone Repository tab. */
  public changeCloneRepositoriesTab(tab: CloneRepositoryTab): Promise<void> {
    return this.appStore._changeCloneRepositoriesTab(tab)
  }

  /** Open the merge tool for the given file. */
  public openMergeTool(repository: Repository, path: string): Promise<void> {
    return this.appStore._openMergeTool(repository, path)
  }

  /** Change the selected Branches foldout tab. */
  public changeBranchesTab(tab: BranchesTab): Promise<void> {
    return this.appStore._changeBranchesTab(tab)
  }

  /**
   * Open the Create Pull Request page on GitHub after verifying ahead/behind.
   *
   * Note that this method will present the user with a dialog in case the
   * current branch in the repository is ahead or behind the remote.
   * The dialog lets the user choose whether get in sync with the remote
   * or open the PR anyway. This is distinct from the
   * openCreatePullRequestInBrowser method which immediately opens the
   * create pull request page without showing a dialog.
   */
  public createPullRequest(repository: Repository): Promise<void> {
    return this.appStore._createPullRequest(repository)
  }

  /**
   * Show the current pull request on github.com
   */
  public showPullRequest(repository: Repository): Promise<void> {
    return this.appStore._showPullRequest(repository)
  }

  /**
   * Immediately open the Create Pull Request page on GitHub.
   *
   * See the createPullRequest method for more details.
   */
  public openCreatePullRequestInBrowser(repository: Repository): Promise<void> {
    return this.appStore._openCreatePullRequestInBrowser(repository)
  }

  /** Refresh the list of open pull requests for the repository. */
  public refreshPullRequests(repository: Repository): Promise<void> {
    return this.appStore._refreshPullRequests(repository)
  }

  /**
   * Update the existing `upstream` remote to point to the repository's parent.
   */
  public updateExistingUpstreamRemote(repository: Repository): Promise<void> {
    return this.appStore._updateExistingUpstreamRemote(repository)
  }

  /** Ignore the existing `upstream` remote. */
  public ignoreExistingUpstreamRemote(repository: Repository): Promise<void> {
    return this.appStore._ignoreExistingUpstreamRemote(repository)
  }
}<|MERGE_RESOLUTION|>--- conflicted
+++ resolved
@@ -50,11 +50,8 @@
 import { CloneRepositoryTab } from '../../models/clone-repository-tab'
 import { validatedRepositoryPath } from '../../lib/stores/helpers/validated-repository-path'
 import { BranchesTab } from '../../models/branches-tab'
-<<<<<<< HEAD
 import { PullRequest } from '../../models/pull-request'
-=======
 import { FetchType } from '../../lib/stores'
->>>>>>> 94643ad0
 
 /**
  * An error handler function.
