import * as Fs from 'fs'
import * as Path from 'path'
import { Disposable } from 'event-kit'
import { Repository } from '../../models/repository'
import { WorkingDirectoryFileChange, AppFileStatus } from '../../models/status'
import {
  Branch,
  BranchType,
  IAheadBehind,
  ICompareResult,
} from '../../models/branch'
import { Tip, TipState } from '../../models/tip'
import { Commit } from '../../models/commit'
import { IRemote } from '../../models/remote'
<<<<<<< HEAD
import { IFetchProgress, IRevertProgress } from '../../models/progress'
import { ICommitMessage } from '../../models/commit-message'
import { ComparisonView } from '../app-state'
=======
import { IFetchProgress, IRevertProgress, ComparisonMode } from '../app-state'
>>>>>>> d40b2d30

import { IAppShell } from '../app-shell'
import { ErrorWithMetadata, IErrorMetadata } from '../error-with-metadata'
import { structuralEquals } from '../../lib/equality'
import { compare } from '../../lib/compare'
import { queueWorkHigh } from '../../lib/queue-work'

import {
  reset,
  GitResetMode,
  getRemotes,
  fetch as fetchRepo,
  fetchRefspec,
  getRecentBranches,
  getBranches,
  deleteRef,
  getCommits,
  merge,
  setRemoteURL,
  getStatus,
  IStatusResult,
  getCommit,
  IndexStatus,
  getIndexChanges,
  checkoutIndex,
  checkoutPaths,
  resetPaths,
  revertCommit,
  unstageAllFiles,
  openMergeTool,
  addRemote,
  listSubmodules,
  resetSubmodulePaths,
  parseTrailers,
  mergeTrailers,
  getTrailerSeparatorCharacters,
  parseSingleUnfoldedTrailer,
  isCoAuthoredByTrailer,
  getAheadBehind,
  revRange,
  revSymmetricDifference,
  getSymbolicRef,
} from '../git'
import { RetryAction, RetryActionType } from '../../models/retry-actions'
import { UpstreamAlreadyExistsError } from './upstream-already-exists-error'
import { forceUnwrap } from '../fatal-error'
import {
  findUpstreamRemote,
  UpstreamRemoteName,
} from './helpers/find-upstream-remote'
import { findDefaultRemote } from './helpers/find-default-remote'
import { IAuthor } from '../../models/author'
import { formatCommitMessage } from '../format-commit-message'
import { GitAuthor } from '../../models/git-author'
import { IGitAccount } from '../../models/git-account'
import { BaseStore } from './base-store'

/** The number of commits to load from history per batch. */
const CommitBatchSize = 100

const LoadingHistoryRequestKey = 'history'

/** The max number of recent branches to find. */
const RecentBranchesLimit = 5

/** The store for a repository's git data. */
export class GitStore extends BaseStore {
  private readonly shell: IAppShell

  /** The commits keyed by their SHA. */
  public readonly commitLookup = new Map<string, Commit>()

  private _history: ReadonlyArray<string> = new Array()

  private readonly requestsInFight = new Set<string>()

  private readonly repository: Repository

  private _tip: Tip = { kind: TipState.Unknown }

  private _defaultBranch: Branch | null = null

  private _allBranches: ReadonlyArray<Branch> = []

  private _recentBranches: ReadonlyArray<Branch> = []

  private _localCommitSHAs: ReadonlyArray<string> = []

  private _commitMessage: ICommitMessage | null = null

  private _contextualCommitMessage: ICommitMessage | null = null

  private _showCoAuthoredBy: boolean = false

  private _coAuthors: ReadonlyArray<IAuthor> = []

  private _aheadBehind: IAheadBehind | null = null

  private _defaultRemote: IRemote | null = null

  private _remote: IRemote | null = null

  private _upstream: IRemote | null = null

  private _lastFetched: Date | null = null

  public constructor(repository: Repository, shell: IAppShell) {
    super()

    this.repository = repository
    this.shell = shell
  }

  private emitNewCommitsLoaded(commits: ReadonlyArray<Commit>) {
    this.emitter.emit('did-load-new-commits', commits)
  }

  /** Register a function to be called when the store loads new commits. */
  public onDidLoadNewCommits(
    fn: (commits: ReadonlyArray<Commit>) => void
  ): Disposable {
    return this.emitter.on('did-load-new-commits', fn)
  }

  /**
   * Reconcile the local history view with the repository state
   * after a pull has completed, to include merged remote commits.
   */
  public async reconcileHistory(mergeBase: string): Promise<void> {
    if (this._history.length === 0) {
      return
    }

    if (this.requestsInFight.has(LoadingHistoryRequestKey)) {
      return
    }

    this.requestsInFight.add(LoadingHistoryRequestKey)

    const range = revRange('HEAD', mergeBase)

    const commits = await this.performFailableOperation(() =>
      getCommits(this.repository, range, CommitBatchSize)
    )
    if (commits == null) {
      return
    }

    const existingHistory = this._history
    const index = existingHistory.findIndex(c => c === mergeBase)

    if (index > -1) {
      log.debug(
        `reconciling history - adding ${
          commits.length
        } commits before merge base ${mergeBase.substr(0, 8)}`
      )

      // rebuild the local history state by combining the commits _before_ the
      // merge base with the current commits on the tip of this current branch
      const remainingHistory = existingHistory.slice(index)
      this._history = [...commits.map(c => c.sha), ...remainingHistory]
    }

    this.storeCommits(commits, true)
    this.requestsInFight.delete(LoadingHistoryRequestKey)
    this.emitUpdate()
  }

  /** Load the next batch of history, starting from the last loaded commit. */
  public async loadNextHistoryBatch() {
    if (this.requestsInFight.has(LoadingHistoryRequestKey)) {
      return
    }

    if (!this.history.length) {
      return
    }

    const lastSHA = this.history[this.history.length - 1]
    const requestKey = `history/${lastSHA}`
    if (this.requestsInFight.has(requestKey)) {
      return
    }

    this.requestsInFight.add(requestKey)

    const commits = await this.performFailableOperation(() =>
      getCommits(this.repository, `${lastSHA}^`, CommitBatchSize)
    )
    if (!commits) {
      return
    }

    this._history = this._history.concat(commits.map(c => c.sha))
    this.storeCommits(commits, true)
    this.requestsInFight.delete(requestKey)
    this.emitUpdate()
  }

  /** Load a batch of commits from the repository, using a given commitish object as the starting point */
  public async loadCommitBatch(commitish: string) {
    if (this.requestsInFight.has(LoadingHistoryRequestKey)) {
      return null
    }

    const requestKey = `history/compare/${commitish}`
    if (this.requestsInFight.has(requestKey)) {
      return null
    }

    this.requestsInFight.add(requestKey)

    const commits = await this.performFailableOperation(() =>
      getCommits(this.repository, commitish, CommitBatchSize)
    )

    this.requestsInFight.delete(requestKey)
    if (!commits) {
      return null
    }

    this.storeCommits(commits, false)
    return commits.map(c => c.sha)
  }

  /** The list of ordered SHAs. */
  public get history(): ReadonlyArray<string> {
    return this._history
  }

  /** Load all the branches. */
  public async loadBranches() {
    const [localAndRemoteBranches, recentBranchNames] = await Promise.all([
      this.performFailableOperation(() => getBranches(this.repository)) || [],
      this.performFailableOperation(() =>
        getRecentBranches(this.repository, RecentBranchesLimit)
      ),
    ])

    if (!localAndRemoteBranches) {
      return
    }

    this._allBranches = this.mergeRemoteAndLocalBranches(localAndRemoteBranches)

    this.refreshDefaultBranch()
    this.refreshRecentBranches(recentBranchNames)

    const commits = this._allBranches.map(b => b.tip)

    for (const commit of commits) {
      this.commitLookup.set(commit.sha, commit)
    }

    this.emitNewCommitsLoaded(commits)
    this.emitUpdate()
  }

  /**
   * Takes a list of local and remote branches and filters out "duplicate"
   * remote branches, i.e. remote branches that we already have a local
   * branch tracking.
   */
  private mergeRemoteAndLocalBranches(
    branches: ReadonlyArray<Branch>
  ): ReadonlyArray<Branch> {
    const localBranches = new Array<Branch>()
    const remoteBranches = new Array<Branch>()

    for (const branch of branches) {
      if (branch.type === BranchType.Local) {
        localBranches.push(branch)
      } else if (branch.type === BranchType.Remote) {
        remoteBranches.push(branch)
      }
    }

    const upstreamBranchesAdded = new Set<string>()
    const allBranchesWithUpstream = new Array<Branch>()

    for (const branch of localBranches) {
      allBranchesWithUpstream.push(branch)

      if (branch.upstream) {
        upstreamBranchesAdded.add(branch.upstream)
      }
    }

    for (const branch of remoteBranches) {
      // This means we already added the local branch of this remote branch, so
      // we don't need to add it again.
      if (upstreamBranchesAdded.has(branch.name)) {
        continue
      }

      allBranchesWithUpstream.push(branch)
    }

    return allBranchesWithUpstream
  }

  private async refreshDefaultBranch() {
    const defaultBranchName = await this.resolveDefaultBranch()

    // Find the default branch among all of our branches, giving
    // priority to local branches by sorting them before remotes
    this._defaultBranch =
      this._allBranches
        .filter(b => b.name === defaultBranchName)
        .sort((x, y) => compare(x.type, y.type))
        .shift() || null
  }

  /**
   * Resolve the default branch name for the current repository,
   * using the available API data, remote information or branch
   * name conventionns.
   */
  private async resolveDefaultBranch(): Promise<string> {
    const { gitHubRepository } = this.repository
    if (gitHubRepository && gitHubRepository.defaultBranch != null) {
      return gitHubRepository.defaultBranch
    }

    if (this.remote != null) {
      // the Git server should use [remote]/HEAD to advertise
      // it's default branch, so see if it exists and matches
      // a valid branch on the remote and attempt to use that
      const remoteNamespace = `refs/remotes/${this.remote.name}/`
      const match = await getSymbolicRef(
        this.repository,
        `${remoteNamespace}HEAD`
      )
      if (
        match != null &&
        match.length > remoteNamespace.length &&
        match.startsWith(remoteNamespace)
      ) {
        // strip out everything related to the remote because this
        // is likely to be a tracked branch locally
        // e.g. `master`, `develop`, etc
        return match.substr(remoteNamespace.length)
      }
    }

    return 'master'
  }

  private refreshRecentBranches(
    recentBranchNames: ReadonlyArray<string> | undefined
  ) {
    if (!recentBranchNames || !recentBranchNames.length) {
      this._recentBranches = []
      return
    }

    const branchesByName = this._allBranches.reduce(
      (map, branch) => map.set(branch.name, branch),
      new Map<string, Branch>()
    )

    const recentBranches = new Array<Branch>()
    for (const name of recentBranchNames) {
      const branch = branchesByName.get(name)
      if (!branch) {
        // This means the recent branch has been deleted. That's fine.
        continue
      }

      recentBranches.push(branch)
    }

    this._recentBranches = recentBranches
  }

  /** The current branch. */
  public get tip(): Tip {
    return this._tip
  }

  /** The default branch, or `master` if there is no default. */
  public get defaultBranch(): Branch | null {
    return this._defaultBranch
  }

  /** All branches, including the current branch and the default branch. */
  public get allBranches(): ReadonlyArray<Branch> {
    return this._allBranches
  }

  /** The most recently checked out branches. */
  public get recentBranches(): ReadonlyArray<Branch> {
    return this._recentBranches
  }

  /**
   * Load local commits into memory for the current repository.
   *
   * @param branch The branch to query for unpublished commits.
   *
   * If the tip of the repository does not have commits (i.e. is unborn), this
   * should be invoked with `null`, which clears any existing commits from the
   * store.
   */
  public async loadLocalCommits(branch: Branch | null): Promise<void> {
    if (branch === null) {
      this._localCommitSHAs = []
      return
    }

    let localCommits: ReadonlyArray<Commit> | undefined
    if (branch.upstream) {
      const range = revRange(branch.upstream, branch.name)
      localCommits = await this.performFailableOperation(() =>
        getCommits(this.repository, range, CommitBatchSize)
      )
    } else {
      localCommits = await this.performFailableOperation(() =>
        getCommits(this.repository, 'HEAD', CommitBatchSize, [
          '--not',
          '--remotes',
        ])
      )
    }

    if (!localCommits) {
      return
    }

    this.storeCommits(localCommits)
    this._localCommitSHAs = localCommits.map(c => c.sha)
    this.emitUpdate()
  }

  /**
   * The ordered array of local commit SHAs. The commits themselves can be
   * looked up in `commits`.
   */
  public get localCommitSHAs(): ReadonlyArray<string> {
    return this._localCommitSHAs
  }

  /** Store the given commits. */
  private storeCommits(
    commits: ReadonlyArray<Commit>,
    emitUpdate: boolean = false
  ) {
    for (const commit of commits) {
      this.commitLookup.set(commit.sha, commit)
    }

    if (emitUpdate) {
      this.emitNewCommitsLoaded(commits)
    }
  }

  private async undoFirstCommit(
    repository: Repository
  ): Promise<true | undefined> {
    // What are we doing here?
    // The state of the working directory here is rather important, because we
    // want to ensure that any deleted files are restored to your working
    // directory for the next stage. Doing doing a `git checkout -- .` here
    // isn't suitable because we should preserve the other working directory
    // changes.

    const status = await this.performFailableOperation(() =>
      getStatus(this.repository)
    )

    if (status == null) {
      throw new Error(
        `Unable to undo commit because there are too many files in your repository's working directory.`
      )
    }

    const paths = status.workingDirectory.files

    const deletedFiles = paths.filter(p => p.status === AppFileStatus.Deleted)
    const deletedFilePaths = deletedFiles.map(d => d.path)

    await checkoutPaths(repository, deletedFilePaths)

    // Now that we have the working directory changes, as well the restored
    // deleted files, we can remove the HEAD ref to make the current branch
    // disappear
    await deleteRef(repository, 'HEAD', 'Reverting first commit')

    // Finally, ensure any changes in the index are unstaged. This ensures all
    // files in the repository will be untracked.
    await unstageAllFiles(repository)
    return true
  }

  /**
   * Undo a specific commit for the current repository.
   *
   * @param commit - The commit to remove - should be the tip of the current branch.
   */
  public async undoCommit(commit: Commit): Promise<void> {
    // For an initial commit, just delete the reference but leave HEAD. This
    // will make the branch unborn again.
    const success = await this.performFailableOperation(
      () =>
        commit.parentSHAs.length === 0
          ? this.undoFirstCommit(this.repository)
          : reset(this.repository, GitResetMode.Mixed, commit.parentSHAs[0])
    )

    if (success === undefined) {
      return
    }

    // Let's be safe about this since it's untried waters.
    // If we can restore co-authors then that's fantastic
    // but if we can't we shouldn't be throwing an error,
    // let's just fall back to the old way of restoring the
    // entire message
    if (this.repository.gitHubRepository) {
      try {
        await this.loadCommitAndCoAuthors(commit)
        this.emitUpdate()
        return
      } catch (e) {
        log.error('Failed to restore commit and co-authors, falling back', e)
      }
    }

    this._contextualCommitMessage = {
      summary: commit.summary,
      description: commit.body,
    }
    this.emitUpdate()
  }

  /**
   * Attempt to restore both the commit message and any co-authors
   * in it after an undo operation.
   *
   * This is a deceivingly simple task which complicated by the
   * us wanting to follow the heuristics of Git when finding, and
   * parsing trailers.
   */
  private async loadCommitAndCoAuthors(commit: Commit) {
    const repository = this.repository

    // git-interpret-trailers is really only made for working
    // with full commit messages so let's start with that
    const message = await formatCommitMessage(
      repository,
      commit.summary,
      commit.body,
      []
    )

    // Next we extract any co-authored-by trailers we
    // can find. We use interpret-trailers for this
    const foundTrailers = await parseTrailers(repository, message)
    const coAuthorTrailers = foundTrailers.filter(isCoAuthoredByTrailer)

    // This is the happy path, nothing more for us to do
    if (coAuthorTrailers.length === 0) {
      this._contextualCommitMessage = {
        summary: commit.summary,
        description: commit.body,
      }

      return
    }

    // call interpret-trailers --unfold so that we can be sure each
    // trailer sits on a single line
    const unfolded = await mergeTrailers(repository, message, [], true)
    const lines = unfolded.split('\n')

    // We don't know (I mean, we're fairly sure) what the separator character
    // used for the trailer is so we call out to git to get all possible
    // characters. We'll need them in a bit
    const separators = await getTrailerSeparatorCharacters(this.repository)

    // We know that what we've got now is well formed so we can capture the leading
    // token, followed by the separator char and a single space, followed by the
    // value
    const coAuthorRe = /^co-authored-by(.)\s(.*)/i
    const extractedTrailers = []

    // Iterate backwards from the unfolded message and look for trailers that we've
    // already seen when calling parseTrailers earlier.
    for (let i = lines.length - 1; i >= 0; i--) {
      const line = lines[i]
      const match = coAuthorRe.exec(line)

      // Not a trailer line, we're sure of that
      if (!match || separators.indexOf(match[1]) === -1) {
        continue
      }

      const trailer = parseSingleUnfoldedTrailer(line, match[1])

      if (!trailer) {
        continue
      }

      // We already know that the key is Co-Authored-By so we only
      // need to compare by value. Let's see if we can find the thing
      // that we believe to be a trailer among what interpret-trailers
      // --parse told us was a trailer. This step is a bit redundant
      // but it ensure we match exactly with what Git thinks is a trailer
      const foundTrailerIx = coAuthorTrailers.findIndex(
        t => t.value === trailer.value
      )

      if (foundTrailerIx === -1) {
        continue
      }

      // We're running backwards
      extractedTrailers.unshift(coAuthorTrailers[foundTrailerIx])

      // Remove the trailer that matched so that we can be sure
      // we're not picking it up again
      coAuthorTrailers.splice(foundTrailerIx, 1)

      // This line was a co-author trailer so we'll remove it to
      // make sure it doesn't end up in the restored commit body
      lines.splice(i, 1)
    }

    // Get rid of the summary/title
    lines.splice(0, 2)

    const newBody = lines.join('\n').trim()

    this._contextualCommitMessage = {
      summary: commit.summary,
      description: newBody,
    }

    const extractedAuthors = extractedTrailers.map(t =>
      GitAuthor.parse(t.value)
    )
    const newAuthors = new Array<IAuthor>()

    // Last step, phew! The most likely scenario where we
    // get called is when someone has just made a commit and
    // either forgot to add a co-author or forgot to remove
    // someone so chances are high that we already have a
    // co-author which includes a username. If we don't we'll
    // add it without a username which is fine as well
    for (let i = 0; i < extractedAuthors.length; i++) {
      const extractedAuthor = extractedAuthors[i]

      // If GitAuthor failed to parse
      if (extractedAuthor === null) {
        continue
      }

      const { name, email } = extractedAuthor
      const existing = this.coAuthors.find(
        a => a.name === name && a.email === email && a.username !== null
      )
      newAuthors.push(existing || { name, email, username: null })
    }

    this._coAuthors = newAuthors

    if (this._coAuthors.length > 0 && this._showCoAuthoredBy === false) {
      this._showCoAuthoredBy = true
    }
  }

  /**
   * Perform an operation that may fail by throwing an error. If an error is
   * thrown, catch it and emit it, and return `undefined`.
   *
   * @param errorMetadata - The metadata which should be attached to any errors
   *                        that are thrown.
   */
  public async performFailableOperation<T>(
    fn: () => Promise<T>,
    errorMetadata?: IErrorMetadata
  ): Promise<T | undefined> {
    try {
      const result = await fn()
      return result
    } catch (e) {
      e = new ErrorWithMetadata(e, {
        repository: this.repository,
        ...errorMetadata,
      })

      this.emitError(e)
      return undefined
    }
  }

  /** The commit message for a work-in-progress commit in the changes view. */
  public get commitMessage(): ICommitMessage | null {
    return this._commitMessage
  }

  /**
   * The commit message to use based on the context of the repository, e.g., the
   * message from a recently undone commit.
   */
  public get contextualCommitMessage(): ICommitMessage | null {
    return this._contextualCommitMessage
  }

  /**
   * Gets a value indicating whether the user has chosen to
   * hide or show the co-authors field in the commit message
   * component
   */
  public get showCoAuthoredBy(): boolean {
    return this._showCoAuthoredBy
  }

  /**
   * Gets a list of co-authors to use when crafting the next
   * commit.
   */
  public get coAuthors(): ReadonlyArray<IAuthor> {
    return this._coAuthors
  }

  /**
   * Fetch the default, current, and upstream remotes, using the given account for
   * authentication.
   *
   * @param account          - The account to use for authentication if needed.
   * @param backgroundTask   - Was the fetch done as part of a background task?
   * @param progressCallback - A function that's called with information about
   *                           the overall fetch progress.
   */
  public async fetch(
    account: IGitAccount | null,
    backgroundTask: boolean,
    progressCallback?: (fetchProgress: IFetchProgress) => void
  ): Promise<void> {
    // Use a map as a simple way of getting a unique set of remotes.
    // Note that maps iterate in insertion order so the order in which
    // we insert these will affect the order in which we fetch them
    const remotes = new Map<string, IRemote>()

    // We want to fetch the current remote first
    if (this.remote) {
      remotes.set(this.remote.name, this.remote)
    }

    // And then the default remote if it differs from the current
    if (this.defaultRemote) {
      remotes.set(this.defaultRemote.name, this.defaultRemote)
    }

    // And finally the upstream if we're a fork
    if (this.upstream) {
      remotes.set(this.upstream.name, this.upstream)
    }

    if (remotes.size > 0) {
      await this.fetchRemotes(
        account,
        [...remotes.values()],
        backgroundTask,
        progressCallback
      )
    }

    // check the upstream ref against the current branch to see if there are
    // any new commits available
    if (this.tip.kind === TipState.Valid) {
      const currentBranch = this.tip.branch
      if (currentBranch.remote !== null && currentBranch.upstream !== null) {
        const range = revSymmetricDifference(
          currentBranch.name,
          currentBranch.upstream
        )
        this._aheadBehind = await getAheadBehind(this.repository, range)
        this.emitUpdate()
      }
    }
  }

  /**
   * Fetch the specified remotes, using the given account for authentication.
   *
   * @param account          - The account to use for authentication if needed.
   * @param remotes          - The remotes to fetch from.
   * @param backgroundTask   - Was the fetch done as part of a background task?
   * @param progressCallback - A function that's called with information about
   *                           the overall fetch progress.
   */
  public async fetchRemotes(
    account: IGitAccount | null,
    remotes: ReadonlyArray<IRemote>,
    backgroundTask: boolean,
    progressCallback?: (fetchProgress: IFetchProgress) => void
  ): Promise<void> {
    if (!remotes.length) {
      return
    }

    const weight = 1 / remotes.length

    for (let i = 0; i < remotes.length; i++) {
      const remote = remotes[i]
      const startProgressValue = i * weight

      await this.fetchRemote(account, remote.name, backgroundTask, progress => {
        if (progress && progressCallback) {
          progressCallback({
            ...progress,
            value: startProgressValue + progress.value * weight,
          })
        }
      })
    }
  }

  /**
   * Fetch a remote, using the given account for authentication.
   *
   * @param account          - The account to use for authentication if needed.
   * @param remote           - The name of the remote to fetch from.
   * @param backgroundTask   - Was the fetch done as part of a background task?
   * @param progressCallback - A function that's called with information about
   *                           the overall fetch progress.
   */
  public async fetchRemote(
    account: IGitAccount | null,
    remote: string,
    backgroundTask: boolean,
    progressCallback?: (fetchProgress: IFetchProgress) => void
  ): Promise<void> {
    const retryAction: RetryAction = {
      type: RetryActionType.Fetch,
      repository: this.repository,
    }
    await this.performFailableOperation(
      () => {
        return fetchRepo(this.repository, account, remote, progressCallback)
      },
      { backgroundTask, retryAction }
    )
  }

  /**
   * Fetch a given refspec, using the given account for authentication.
   *
   * @param user - The user to use for authentication if needed.
   * @param refspec - The association between a remote and local ref to use as
   *                  part of this action. Refer to git-scm for more
   *                  information on refspecs: https://www.git-scm.com/book/tr/v2/Git-Internals-The-Refspec
   *
   */
  public async fetchRefspec(
    account: IGitAccount | null,
    refspec: string
  ): Promise<void> {
    // TODO: we should favour origin here
    const remotes = await getRemotes(this.repository)

    for (const remote of remotes) {
      await this.performFailableOperation(() =>
        fetchRefspec(this.repository, account, remote.name, refspec)
      )
    }
  }

  public async loadStatus(): Promise<IStatusResult | null> {
    const status = await this.performFailableOperation(() =>
      getStatus(this.repository)
    )

    if (!status) {
      return null
    }

    this._aheadBehind = status.branchAheadBehind || null

    const { currentBranch, currentTip } = status

    if (currentBranch || currentTip) {
      if (currentTip && currentBranch) {
        const branchTipCommit = await this.lookupCommit(currentTip)

        const branch = new Branch(
          currentBranch,
          status.currentUpstreamBranch || null,
          branchTipCommit,
          BranchType.Local
        )
        this._tip = { kind: TipState.Valid, branch }
      } else if (currentTip) {
        this._tip = { kind: TipState.Detached, currentSha: currentTip }
      } else if (currentBranch) {
        this._tip = { kind: TipState.Unborn, ref: currentBranch }
      }
    } else {
      this._tip = { kind: TipState.Unknown }
    }

    this.emitUpdate()

    return status
  }

  /**
   * Find a commit in the local cache, or load in the commit from the underlying
   * repository.
   *
   * This will error if the commit ID cannot be resolved.
   */
  private async lookupCommit(sha: string): Promise<Commit> {
    const cachedCommit = this.commitLookup.get(sha)
    if (cachedCommit != null) {
      return Promise.resolve(cachedCommit)
    }

    const foundCommit = await this.performFailableOperation(() =>
      getCommit(this.repository, sha)
    )

    if (foundCommit != null) {
      this.commitLookup.set(sha, foundCommit)
      return foundCommit
    }

    throw new Error(`Could not load commit: '${sha}'`)
  }

  public async loadRemotes(): Promise<void> {
    const remotes = await getRemotes(this.repository)
    this._defaultRemote = findDefaultRemote(remotes)

    const currentRemoteName =
      this.tip.kind === TipState.Valid && this.tip.branch.remote !== null
        ? this.tip.branch.remote
        : null

    // Load the remote that the current branch is tracking. If the branch
    // is not tracking any remote or the remote which it's tracking has
    // been removed we'll default to the default branch.
    this._remote =
      currentRemoteName !== null
        ? remotes.find(r => r.name === currentRemoteName) || this._defaultRemote
        : this._defaultRemote

    const parent =
      this.repository.gitHubRepository &&
      this.repository.gitHubRepository.parent

    this._upstream = parent ? findUpstreamRemote(parent, remotes) : null

    this.emitUpdate()
  }

  /**
   * Add the upstream remote if the repository is a fork and an upstream remote
   * doesn't already exist.
   */
  public async addUpstreamRemoteIfNeeded(): Promise<void> {
    const parent =
      this.repository.gitHubRepository &&
      this.repository.gitHubRepository.parent
    if (!parent) {
      return
    }

    const remotes = await getRemotes(this.repository)
    const upstream = findUpstreamRemote(parent, remotes)
    if (upstream) {
      return
    }

    const remoteWithUpstreamName = remotes.find(
      r => r.name === UpstreamRemoteName
    )
    if (remoteWithUpstreamName) {
      const error = new UpstreamAlreadyExistsError(
        this.repository,
        remoteWithUpstreamName
      )
      this.emitError(error)
      return
    }

    const url = forceUnwrap(
      'Parent repositories are fully loaded',
      parent.cloneURL
    )

    await this.performFailableOperation(() =>
      addRemote(this.repository, UpstreamRemoteName, url)
    )
    this._upstream = { name: UpstreamRemoteName, url }
  }

  /**
   * The number of commits the current branch is ahead and behind, relative to
   * its upstream.
   *
   * It will be `null` if ahead/behind hasn't been calculated yet, or if the
   * branch doesn't have an upstream.
   */
  public get aheadBehind(): IAheadBehind | null {
    return this._aheadBehind
  }

  /** Get the remote we're working with. */
  public get defaultRemote(): IRemote | null {
    return this._defaultRemote
  }

  /** Get the remote we're working with. */
  public get remote(): IRemote | null {
    return this._remote
  }

  /**
   * Get the remote for the upstream repository. This will be null if the
   * repository isn't a fork, or if the fork doesn't have an upstream remote.
   */
  public get upstream(): IRemote | null {
    return this._upstream
  }

  /**
   * Set whether the user has chosen to hide or show the
   * co-authors field in the commit message component
   */
  public setShowCoAuthoredBy(showCoAuthoredBy: boolean) {
    this._showCoAuthoredBy = showCoAuthoredBy
    // Clear co-authors when hiding
    if (!showCoAuthoredBy) {
      this._coAuthors = []
    }
    this.emitUpdate()
  }

  /**
   * Update co-authors list
   *
   * @param coAuthors  Zero or more authors
   */
  public setCoAuthors(coAuthors: ReadonlyArray<IAuthor>) {
    this._coAuthors = coAuthors
    this.emitUpdate()
  }

  public setCommitMessage(message: ICommitMessage | null): Promise<void> {
    this._commitMessage = message
    this.emitUpdate()
    return Promise.resolve()
  }

  /** The date the repository was last fetched. */
  public get lastFetched(): Date | null {
    return this._lastFetched
  }

  /** Update the last fetched date. */
  public updateLastFetched(): Promise<void> {
    const path = Path.join(this.repository.path, '.git', 'FETCH_HEAD')
    return new Promise<void>((resolve, reject) => {
      Fs.stat(path, (err, stats) => {
        if (err) {
          // An error most likely means the repository's never been published.
          this._lastFetched = null
        } else if (stats.size > 0) {
          // If the file's empty then it _probably_ means the fetch failed and we
          // shouldn't update the last fetched date.
          this._lastFetched = stats.mtime
        }

        resolve()

        this.emitUpdate()
      })
    })
  }

  /** Merge the named branch into the current branch. */
  public merge(branch: string): Promise<void> {
    return this.performFailableOperation(() => merge(this.repository, branch), {
      command: 'merge',
    })
  }

  /** Changes the URL for the remote that matches the given name  */
  public async setRemoteURL(name: string, url: string): Promise<void> {
    await this.performFailableOperation(() =>
      setRemoteURL(this.repository, name, url)
    )
    await this.loadRemotes()

    this.emitUpdate()
  }

  public async discardChanges(
    files: ReadonlyArray<WorkingDirectoryFileChange>
  ): Promise<void> {
    const pathsToCheckout = new Array<string>()
    const pathsToReset = new Array<string>()

    const submodules = await listSubmodules(this.repository)

    await queueWorkHigh(files, async file => {
      const foundSubmodule = submodules.some(s => s.path === file.path)

      if (file.status !== AppFileStatus.Deleted && !foundSubmodule) {
        // N.B. moveItemToTrash is synchronous can take a fair bit of time
        // which is why we're running it inside this work queue that spreads
        // out the calls across as many animation frames as it needs to.
        this.shell.moveItemToTrash(
          Path.resolve(this.repository.path, file.path)
        )
      }

      if (
        file.status === AppFileStatus.Copied ||
        file.status === AppFileStatus.Renamed
      ) {
        // file.path is the "destination" or "new" file in a copy or rename.
        // we've already deleted it so all we need to do is make sure the
        // index forgets about it.
        pathsToReset.push(file.path)

        // Checkout the old path though
        if (file.oldPath) {
          pathsToCheckout.push(file.oldPath)
          pathsToReset.push(file.oldPath)
        }
      } else {
        pathsToCheckout.push(file.path)
        pathsToReset.push(file.path)
      }
    })

    // Check the index to see which files actually have changes there as compared to HEAD
    const changedFilesInIndex = await getIndexChanges(this.repository)

    // Only reset paths if they have changes in the index
    const necessaryPathsToReset = pathsToReset.filter(x =>
      changedFilesInIndex.has(x)
    )

    const submodulePaths = pathsToCheckout.filter(p =>
      submodules.find(s => s.path === p)
    )

    // Don't attempt to checkout files that are submodules or don't exist in the index after our reset
    const necessaryPathsToCheckout = pathsToCheckout.filter(
      x =>
        submodulePaths.indexOf(x) === -1 ||
        changedFilesInIndex.get(x) !== IndexStatus.Added
    )

    // We're trying to not invoke git linearly with the number of files to discard
    // so we're doing our discards in three conceptual steps.
    //
    // 1. Figure out what the index thinks has changed as compared to the previous
    //    commit. For users who exclusive interact with Git using Desktop this will
    //    almost always empty which, as it turns out, is great for us.
    //
    // 2. Figure out if any of the files that we've been asked to discard are changed
    //    in the index and if so, reset them such that the index is set up just as
    //    the previous commit for the paths we're discarding.
    //
    // 3. Checkout all the files that we've discarded that existed in the previous
    //    commit from the index.
    await this.performFailableOperation(async () => {
      await resetSubmodulePaths(this.repository, submodulePaths)
      await resetPaths(
        this.repository,
        GitResetMode.Mixed,
        'HEAD',
        necessaryPathsToReset
      )
      await checkoutIndex(this.repository, necessaryPathsToCheckout)
    })
  }

  /** Load the contextual commit message if there is one. */
  public async loadContextualCommitMessage(): Promise<void> {
    const message = await this.getMergeMessage()
    const existingMessage = this._contextualCommitMessage
    // In the case where we're in the middle of a merge, we're gonna keep
    // finding the same merge message over and over. We don't need to keep
    // telling the world.
    if (
      existingMessage &&
      message &&
      structuralEquals(existingMessage, message)
    ) {
      return
    }

    this._contextualCommitMessage = message
    this.emitUpdate()
  }

  /** Reverts the commit with the given SHA */
  public async revertCommit(
    repository: Repository,
    commit: Commit,
    account: IGitAccount | null,
    progressCallback?: (fetchProgress: IRevertProgress) => void
  ): Promise<void> {
    await this.performFailableOperation(() =>
      revertCommit(repository, commit, account, progressCallback)
    )

    this.emitUpdate()
  }

  /**
   * Get the merge message in the repository. This will resolve to null if the
   * repository isn't in the middle of a merge.
   */
  private async getMergeMessage(): Promise<ICommitMessage | null> {
    const messagePath = Path.join(this.repository.path, '.git', 'MERGE_MSG')
    return new Promise<ICommitMessage | null>((resolve, reject) => {
      Fs.readFile(messagePath, 'utf8', (err, data) => {
        if (err || !data.length) {
          resolve(null)
        } else {
          const pieces = data.match(/(.*)\n\n([\S\s]*)/m)
          if (!pieces || pieces.length < 3) {
            resolve(null)
            return
          }

          // exclude any commented-out lines from the MERGE_MSG body
          let description: string | null = pieces[2]
            .split('\n')
            .filter(line => line[0] !== '#')
            .join('\n')

          // join with no elements will return an empty string
          if (description.length === 0) {
            description = null
          }

          resolve({
            summary: pieces[1],
            description,
          })
        }
      })
    })
  }

  public async openMergeTool(path: string): Promise<void> {
    await this.performFailableOperation(() =>
      openMergeTool(this.repository, path)
    )
  }

  /**
   * Update the repository's existing upstream remote to point to the parent
   * repository.
   */
  public async updateExistingUpstreamRemote(): Promise<void> {
    const gitHubRepository = forceUnwrap(
      'To update an upstream remote, the repository must be a GitHub repository',
      this.repository.gitHubRepository
    )
    const parent = forceUnwrap(
      'To update an upstream remote, the repository must have a parent',
      gitHubRepository.parent
    )
    const url = forceUnwrap(
      'Parent repositories are always fully loaded',
      parent.cloneURL
    )

    await this.performFailableOperation(() =>
      setRemoteURL(this.repository, UpstreamRemoteName, url)
    )
  }

  /**
   * Returns the commits associated with `branch` and ahead/behind info;
   */
  public async getCompareCommits(
    branch: Branch,
    comparisonMode: ComparisonMode
  ): Promise<ICompareResult | null> {
    if (this.tip.kind !== TipState.Valid) {
      return null
    }

    const base = this.tip.branch
    const aheadBehind = await getAheadBehind(
      this.repository,
      revSymmetricDifference(base.name, branch.name)
    )

    if (aheadBehind == null) {
      return null
    }

    const revisionRange =
      comparisonMode === ComparisonMode.Ahead
        ? revRange(branch.name, base.name)
        : revRange(base.name, branch.name)
    const commitsToLoad =
      comparisonMode === ComparisonMode.Ahead
        ? aheadBehind.ahead
        : aheadBehind.behind
    const commits = await getCommits(
      this.repository,
      revisionRange,
      commitsToLoad
    )

    if (commits.length > 0) {
      this.storeCommits(commits, true)
    }

    return {
      commits,
      ahead: aheadBehind.ahead,
      behind: aheadBehind.behind,
    }
  }
}<|MERGE_RESOLUTION|>--- conflicted
+++ resolved
@@ -12,13 +12,9 @@
 import { Tip, TipState } from '../../models/tip'
 import { Commit } from '../../models/commit'
 import { IRemote } from '../../models/remote'
-<<<<<<< HEAD
 import { IFetchProgress, IRevertProgress } from '../../models/progress'
 import { ICommitMessage } from '../../models/commit-message'
-import { ComparisonView } from '../app-state'
-=======
-import { IFetchProgress, IRevertProgress, ComparisonMode } from '../app-state'
->>>>>>> d40b2d30
+import { ComparisonMode } from '../app-state'
 
 import { IAppShell } from '../app-shell'
 import { ErrorWithMetadata, IErrorMetadata } from '../error-with-metadata'
