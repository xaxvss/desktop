--- conflicted
+++ resolved
@@ -1,12 +1,7 @@
 export { StatsDatabase, ILaunchStats } from './stats-database'
-<<<<<<< HEAD
 export { StatsStore, IStatsStore, SamplesURL } from './stats-store'
-export { getGUID } from './get-guid'
-=======
-export { StatsStore, SamplesURL } from './stats-store'
 export { getGUID } from './get-guid'
 export {
   hasSeenUsageStatsNote,
   markUsageStatsNoteSeen,
-} from './usage-stats-change'
->>>>>>> d7c00fd3
+} from './usage-stats-change'