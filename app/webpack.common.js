--- conflicted
+++ resolved
@@ -47,15 +47,10 @@
   ),
   __DARWIN__: process.platform === 'darwin',
   __WIN32__: process.platform === 'win32',
-<<<<<<< HEAD
+  __LINUX__: process.platform === 'linux',
   __DEV__: channel === 'development',
   __RELEASE_CHANNEL__: JSON.stringify(channel),
   __UPDATES_URL__: JSON.stringify(distInfo.getUpdatesURL()),
-=======
-  __LINUX__: process.platform === 'linux',
-  __DEV__: environment === 'development',
-  __RELEASE_ENV__: JSON.stringify(environment),
->>>>>>> 80e15dd5
   __SHA__: JSON.stringify(revParse(path.resolve(__dirname, '../.git'), 'HEAD')),
   'process.platform': JSON.stringify(process.platform),
   'process.env.NODE_ENV': JSON.stringify(process.env.NODE_ENV || 'development'),
