{
  "repository": {
    "type": "git",
    "url": "https://github.com/desktop/desktop.git"
  },
  "description": "The People's Glorious GitHub Client's build dependencies",
  "scripts": {
<<<<<<< HEAD
    "test": "cross-env TEST_ENV=1 ELECTRON_NO_ATTACH_CONSOLE=1 electron-mocha --renderer --require ts-node/register app/test/*.ts app/test/*.tsx",
    "postinstall": "cd app && npm install && cd .. && git submodule update --recursive --init",
=======
    "test:integration": "cross-env TEST_ENV=1 ELECTRON_NO_ATTACH_CONSOLE=1 mocha --require ts-node/register app/test/integration/*.ts",
    "test:unit": "cross-env TEST_ENV=1 ELECTRON_NO_ATTACH_CONSOLE=1 electron-mocha --renderer --require ts-node/register app/test/*.ts app/test/*.tsx",
    "test": "npm run test:unit && npm run test:integration",
    "postinstall": "typings install && cd app && npm install && cd .. && git submodule update --recursive --init",
>>>>>>> f860a1aa
    "start": "node script/start",
    "compile:dev": "cross-env NODE_ENV=development webpack --config app/webpack.development.js",
    "compile:prod": "cross-env NODE_ENV=production webpack --config app/webpack.production.js",
    "build:dev": "npm run compile:dev && cross-env NODE_ENV=development node script/build",
    "build:prod": "npm run compile:prod && cross-env NODE_ENV=production node script/build",
    "package": "node script/package",
    "clean": "rimraf build",
    "rebuild:dev": "npm run clean && npm run build:dev",
    "rebuild:prod": "npm run clean && npm run build:prod",
    "lint": "tslint ./app/src/**/*.ts ./app/src/**/*.tsx ./app/test/**/*.ts ./app/test/**/*.tsx"
  },
  "author": "",
  "license": "MIT",
  "engines": {
    "node": ">= 6",
    "npm": ">= 3"
  },
  "dependencies": {
    "aws-sdk": "^2.3.15",
    "babel-core": "^6.7.6",
    "babel-loader": "^6.2.4",
    "babel-plugin-react-transform": "^2.0.2",
    "babel-plugin-transform-runtime": "^6.8.0",
    "babel-preset-es2015": "^6.6.0",
    "babel-preset-react": "^6.5.0",
    "babel-preset-react-hmre": "^1.1.1",
    "babel-preset-stage-0": "^6.5.0",
    "chai": "^3.5.0",
    "chai-as-promised": "^5.3.0",
    "cross-env": "^1.0.8",
    "css-loader": "^0.23.1",
    "electron-mocha": "2.1.0",
    "electron-packager": "^7.2.0",
    "electron-prebuilt": "1.3.1",
    "electron-winstaller": "^2.3.0",
    "express": "^4.13.4",
    "extract-text-webpack-plugin": "^1.0.1",
    "fs-extra": "^0.30.0",
    "got": "^6.3.0",
    "html-webpack-plugin": "^2.21.0",
    "mocha": "^2.4.5",
    "node-sass": "^3.7.0",
    "react-transform-hmr": "^1.0.4",
    "request": "^2.72.0",
    "rimraf": "^2.5.2",
    "sass-loader": "^3.2.0",
    "spectron": "^3.3.0",
    "style-loader": "^0.13.1",
    "to-camel-case": "^1.0.0",
    "ts-loader": "^0.8.2",
    "ts-node": "^0.7.2",
    "tslint": "^3.14.0",
    "typescript": "beta",
    "vrsource-tslint-rules": "^0.12.0",
    "webpack": "^1.12.15",
    "webpack-dev-middleware": "^1.6.1",
    "webpack-hot-middleware": "^2.10.0",
    "webpack-target-electron-renderer": "^0.4.0",
    "xml2js": "^0.4.16"
  },
  "devDependencies": {
    "@types/chai": "^3.4.30",
    "@types/electron": "^1.3.15",
    "@types/electron-window-state": "^2.0.27",
    "@types/event-kit": "^1.2.28",
    "@types/keytar": "^3.0.28",
    "@types/mocha": "^2.2.29",
    "@types/moment": "^2.11.29",
    "@types/node": "^6.0.31",
    "@types/react": "^0.14.28",
    "@types/react-addons-test-utils": "^0.14.14",
    "@types/react-dom": "^0.14.14",
    "@types/whatwg-fetch": "0.0.28"
  }
}<|MERGE_RESOLUTION|>--- conflicted
+++ resolved
@@ -5,15 +5,10 @@
   },
   "description": "The People's Glorious GitHub Client's build dependencies",
   "scripts": {
-<<<<<<< HEAD
-    "test": "cross-env TEST_ENV=1 ELECTRON_NO_ATTACH_CONSOLE=1 electron-mocha --renderer --require ts-node/register app/test/*.ts app/test/*.tsx",
-    "postinstall": "cd app && npm install && cd .. && git submodule update --recursive --init",
-=======
     "test:integration": "cross-env TEST_ENV=1 ELECTRON_NO_ATTACH_CONSOLE=1 mocha --require ts-node/register app/test/integration/*.ts",
     "test:unit": "cross-env TEST_ENV=1 ELECTRON_NO_ATTACH_CONSOLE=1 electron-mocha --renderer --require ts-node/register app/test/*.ts app/test/*.tsx",
     "test": "npm run test:unit && npm run test:integration",
-    "postinstall": "typings install && cd app && npm install && cd .. && git submodule update --recursive --init",
->>>>>>> f860a1aa
+    "postinstall": "cd app && npm install && cd .. && git submodule update --recursive --init",
     "start": "node script/start",
     "compile:dev": "cross-env NODE_ENV=development webpack --config app/webpack.development.js",
     "compile:prod": "cross-env NODE_ENV=production webpack --config app/webpack.production.js",
