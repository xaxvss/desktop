{
  "repository": {
    "type": "git",
    "url": "https://github.com/desktop/desktop.git"
  },
  "description": "GitHub Desktop build dependencies",
  "scripts": {
    "cli": "ts-node --require ./app/src/cli/dev-commands-global.js app/src/cli/main.ts",
    "test:integration": "cross-env TEST_ENV=1 ELECTRON_NO_ATTACH_CONSOLE=1 xvfb-maybe mocha -t 10000 --compilers ts:ts-node/register,tsx:ts-node/register app/test/integration/*.ts",
    "test:unit": "cross-env GIT_AUTHOR_NAME=\"Joe Bloggs\" GIT_AUTHOR_EMAIL=\"joe.bloggs@somewhere.com\" GIT_COMMITTER_NAME=\"Joe Bloggs\" GIT_COMMITTER_EMAIL=\"joe.bloggs@somewhere.com\" TEST_ENV=1 ELECTRON_NO_ATTACH_CONSOLE=1 xvfb-maybe electron-mocha -t 10000 --renderer --compilers ts:ts-node/register,tsx:ts-node/register --require ./app/test/globals.ts app/test/unit/*.{ts,tsx} app/test/unit/**/*.{ts,tsx}",
    "test": "npm run test:unit && npm run test:integration",
    "test:setup": "ts-node script/test-setup.ts",
    "test:review": "ts-node script/test-review.ts",
    "postinstall": "cd app && npm install && cd .. && git submodule update --recursive --init && npm run compile:tslint",
    "start": "cross-env NODE_ENV=development node script/start",
    "start:prod": "cross-env NODE_ENV=production node script/start",
    "debug": "cross-env NODE_ENV=development node script/debug",
    "compile:dev": "cross-env NODE_ENV=development parallel-webpack --config app/webpack.development.js",
    "compile:prod": "cross-env NODE_ENV=production parallel-webpack --config app/webpack.production.js",
    "build:dev": "npm run compile:dev && cross-env NODE_ENV=development ts-node script/build.ts",
    "build:prod": "npm run compile:prod && cross-env NODE_ENV=production ts-node script/build.ts",
    "package": "node script/package",
    "clean:tslint": "rimraf tslint-rules/*.js",
    "compile:tslint": "tsc -p tslint-rules",
    "lint": "npm run compile:tslint && tslint \"./app/{src,test}/**/*.{ts,tsx}\"",
    "check-prettiness": "node script/is-it-pretty",
    "publish": "node script/publish",
    "clean-slate": "rimraf out node_modules app/node_modules && npm install",
    "rebuild-hard:dev": "npm run clean-slate && npm run build:dev",
    "rebuild-hard:prod": "npm run clean-slate && npm run build:prod",
    "prettier:base": "prettier --single-quote --trailing-comma es5 --no-semi --write",
    "prettify": "npm run prettier:base \"{app/{src,test}/**/*.{ts,tsx,js},app/webpack.*.js,script/!(*.ps1|*.bat|setup-macos-keychain)}\""
  },
  "author": {
    "name": "GitHub, Inc.",
    "email": "opensource+desktop@github.com",
    "url": "https://desktop.github.com/"
  },
  "license": "MIT",
  "engines": {
    "node": ">= 7",
    "npm": ">= 4"
  },
  "dependencies": {
    "awesome-typescript-loader": "^3.1.2",
    "aws-sdk": "^2.23.0",
    "babel-core": "^6.24.1",
    "babel-minify": "^0.2.0",
    "babel-webpack-plugin": "^0.1.1",
    "chai": "^4.1.1",
    "chai-as-promised": "^7.1.1",
    "chai-datetime": "^1.4.1",
    "clean-webpack-plugin": "^0.1.16",
    "cross-env": "^5.0.5",
    "css-loader": "^0.28.5",
    "electron": "1.6.11",
    "electron-mocha": "^4.0.0",
    "electron-packager": "^8.7.2",
    "electron-winstaller": "2.5.2",
    "express": "^4.15.0",
    "extract-text-webpack-plugin": "^3.0.0",
    "fs-extra": "^2.1.2",
    "html-webpack-plugin": "^2.30.1",
    "klaw-sync": "^3.0.0",
    "legal-eagle": "0.15.0",
    "mocha": "^3.4.2",
    "node-native-loader": "^1.1.1",
    "node-sass": "^4.5.2",
    "octicons": "^6.0.1",
    "parallel-webpack": "^2.1.0",
    "request": "^2.72.0",
    "rimraf": "^2.5.2",
    "sass-loader": "^6.0.6",
    "spectron": "^3.6.0",
    "style-loader": "^0.18.2",
    "to-camel-case": "^1.0.0",
    "ts-loader": "^2.0.3",
    "ts-node": "^3.2.0",
    "tslint": "^4.5.1",
    "tslint-microsoft-contrib": "^4.0.1",
    "typescript": "2.4.2",
    "vrsource-tslint-rules": "^0.12.0",
    "webpack": "^3.5.5",
    "webpack-dev-middleware": "^1.12.0",
    "webpack-hot-middleware": "^2.18.0",
    "webpack-merge": "^4.1.0",
    "xml2js": "^0.4.16",
    "xvfb-maybe": "^0.2.1"
  },
  "devDependencies": {
    "@types/chai": "^4.0.3",
    "@types/chai-datetime": "0.0.30",
    "@types/chalk": "^0.4.31",
    "@types/classnames": "^2.2.2",
    "@types/codemirror": "0.0.45",
    "@types/electron-packager": "^8.7.1",
    "@types/event-kit": "^1.2.28",
    "@types/fs-extra": "2.1.0",
    "@types/keytar": "^4.0.0",
    "@types/mocha": "^2.2.29",
    "@types/mri": "^1.1.0",
    "@types/node": "^7.0.18",
    "@types/react": "15.0.31",
    "@types/react-addons-test-utils": "0.14.19",
    "@types/react-dom": "15.5.1",
    "@types/react-transition-group": "1.1.1",
    "@types/react-virtualized": "9.7.2",
<<<<<<< HEAD
    "@types/strip-ansi": "^3.0.0",
=======
    "@types/temp": "^0.8.29",
>>>>>>> af05a436
    "@types/ua-parser-js": "^0.7.30",
    "@types/uuid": "^3.4.0",
    "@types/winston": "^2.2.0",
    "prettier": "^1.6.1",
    "tslint-config-prettier": "^1.1.0",
    "tslint-react": "^3.0.0"
  }
}<|MERGE_RESOLUTION|>--- conflicted
+++ resolved
@@ -105,11 +105,8 @@
     "@types/react-dom": "15.5.1",
     "@types/react-transition-group": "1.1.1",
     "@types/react-virtualized": "9.7.2",
-<<<<<<< HEAD
     "@types/strip-ansi": "^3.0.0",
-=======
     "@types/temp": "^0.8.29",
->>>>>>> af05a436
     "@types/ua-parser-js": "^0.7.30",
     "@types/uuid": "^3.4.0",
     "@types/winston": "^2.2.0",
